--- conflicted
+++ resolved
@@ -238,18 +238,11 @@
         testRotate(matrix4, vector3, sequential);
 
         // @formatter:off
-<<<<<<< HEAD
-        new TaskSchedule("s0")
-            .task("t0", GraphicsTests::testRotate, matrix4, vector3, result)
-            .streamOut(result)
-            .execute();
-=======
         new TaskGraph("s0")
                 .transferToDevice(DataTransferMode.FIRST_EXECUTION, matrix4, vector3)
                 .task("t0", GraphicsTests::testRotate, matrix4, vector3, result)
                 .transferToHost(result)
                 .execute();
->>>>>>> e8c0fe4e
         // @formatter:on
 
         for (int i = 0; i < size; i++) {
@@ -289,20 +282,11 @@
         // Sequential execution
         GraphicsMath.depth2vertex(sequential, depth, matrix4);
 
-<<<<<<< HEAD
-        // @formatter:off
-        new TaskSchedule("s0")
-            .task("t0", GraphicsMath::depth2vertex, vertext, depth, matrix4)
-            .streamOut(vertext)
-            .execute();
-        // @formatter:on
-=======
         new TaskGraph("s0") //
                 .transferToDevice(DataTransferMode.FIRST_EXECUTION, matrix4, vertext, depth) //
                 .task("t0", GraphicsMath::depth2vertex, vertext, depth, matrix4) //
                 .transferToHost(vertext) //
                 .execute();
->>>>>>> e8c0fe4e
 
         for (int i = 0; i < size; i++) {
             for (int j = 0; j < size; j++) {
@@ -366,8 +350,8 @@
 
     private void fillMatrix4x4Float(Matrix4x4Float matrix, float min, float max) {
         Random r = new Random();
-        for (int i = 0; i < matrix.getNumColumns(); i++) {
-            for (int j = 0; j < matrix.getNumRows(); j++) {
+        for (int i = 0; i < matrix.getNumRows(); i++) {
+            for (int j = 0; j < matrix.getNumColumns(); j++) {
                 float x = min + r.nextFloat() * (max - min);
                 matrix.set(i, j, x);
             }
@@ -540,20 +524,11 @@
 
         GraphicsTests.testPhiNode(verticesSeq, depth, matrix4);
 
-<<<<<<< HEAD
-        // @formatter:off
-        new TaskSchedule("s0")
-            .task("t0", GraphicsTests::testPhiNode, vertices, depth, matrix4)
-            .streamOut(vertices)
-            .execute();
-        // @formatter:on
-=======
         new TaskGraph("s0") //
                 .transferToDevice(DataTransferMode.FIRST_EXECUTION, depth, matrix4) //
                 .task("t0", GraphicsTests::testPhiNode, vertices, depth, matrix4) //
                 .transferToHost(vertices) //
                 .execute();
->>>>>>> e8c0fe4e
 
         Float3 o = vertices.get(0);
         Float3 s = verticesSeq.get(0);
@@ -589,20 +564,11 @@
 
         GraphicsTests.testPhiNode2(verticesSeq, depth, matrix4);
 
-<<<<<<< HEAD
-        // @formatter:off
-        new TaskSchedule("s0")
-            .task("t0", GraphicsTests::testPhiNode2, vertices, depth, matrix4)
-            .streamOut(vertices)
-            .execute();
-        // @formatter:on
-=======
         new TaskGraph("s0") //
                 .transferToDevice(DataTransferMode.FIRST_EXECUTION, depth, matrix4) //
                 .task("t0", GraphicsTests::testPhiNode2, vertices, depth, matrix4) //
                 .transferToHost(vertices) //
                 .execute();
->>>>>>> e8c0fe4e
 
         Float3 o = vertices.get(0);
         Float3 s = verticesSeq.get(0);
@@ -643,20 +609,11 @@
         // Sequential execution
         computeRigidTransform(matrix4, point, sequential);
 
-<<<<<<< HEAD
-        // @formatter:off
-        new TaskSchedule("s0")
-            .task("t0", GraphicsTests::computeRigidTransform, matrix4, point, output)
-            .streamOut(output)
-            .execute();
-        // @formatter:on
-=======
         new TaskGraph("s0") //
                 .transferToDevice(DataTransferMode.FIRST_EXECUTION, matrix4, point) //
                 .task("t0", GraphicsTests::computeRigidTransform, matrix4, point, output)//
                 .transferToHost(output)//
                 .execute();
->>>>>>> e8c0fe4e
 
         for (int i = 0; i < size; i++) {
             Float3 o = output.get(i);
@@ -784,20 +741,11 @@
 
         GraphicsTests.raycast(verticiesSequential, normalsSequential, volume, volumeDims, view, nearPlane, farPlane, largeStep, smallStep);
 
-<<<<<<< HEAD
-        // @formatter:off
-        new TaskSchedule("s0")
-            .task("t0", GraphicsTests::raycast, verticies, normals, volume, volumeDims, view, nearPlane, farPlane, largeStep, smallStep)
-            .streamOut(verticies, normals)
-            .execute();
-        // @formatter:on
-=======
         new TaskGraph("s0") //
                 .transferToDevice(DataTransferMode.FIRST_EXECUTION, volume, volumeDims, view) //
                 .task("t0", GraphicsTests::raycast, verticies, normals, volume, volumeDims, view, nearPlane, farPlane, largeStep, smallStep) //
                 .transferToHost(verticies, normals) //
                 .execute();
->>>>>>> e8c0fe4e
 
         for (int i = 0; i < size; i++) {
             for (int j = 0; j < size; j++) {
@@ -866,20 +814,11 @@
 
         GraphicsTests.testRayCastPointIsolation(outputSeq, verticies, volume, volumeDims, view, nearPlane, farPlane, largeStep, smallStep);
 
-<<<<<<< HEAD
-        // @formatter:off
-        new TaskSchedule("s0")
-            .task("t0", GraphicsTests::testRayCastPointIsolation, output, verticies, volume, volumeDims, view, nearPlane, farPlane, largeStep, smallStep)
-            .streamOut(output)
-            .execute();
-        // @formatter:on
-=======
         new TaskGraph("s0") //
                 .transferToDevice(DataTransferMode.FIRST_EXECUTION, verticies, volume, volumeDims, view) //
                 .task("t0", GraphicsTests::testRayCastPointIsolation, output, verticies, volume, volumeDims, view, nearPlane, farPlane, largeStep, smallStep) //
                 .transferToHost(output)//
                 .execute();
->>>>>>> e8c0fe4e
 
         for (int i = 0; i < output.X(); i++) {
             for (int j = 0; j < output.Y(); j++) {
@@ -1004,18 +943,10 @@
 
         integrate(filteredDepthImage, invTrack, m2, volumeDims, sequential, mu, maxW);
 
-<<<<<<< HEAD
-        // @formatter:off
-        TaskSchedule task = new TaskSchedule("s0")
-            .task("t0", GraphicsTests::integrate, filteredDepthImage, invTrack, m2, volumeDims, volume, mu, maxW)
-            .streamOut(volume);
-        // @formatter:on
-=======
         TaskGraph taskGraph = new TaskGraph("s0") //
                 .transferToDevice(DataTransferMode.FIRST_EXECUTION, filteredDepthImage, invTrack, m2, volumeDims) //
                 .task("t0", GraphicsTests::integrate, filteredDepthImage, invTrack, m2, volumeDims, volume, mu, maxW) //
                 .transferToHost(volume); //
->>>>>>> e8c0fe4e
 
         int c = 0;
         while (c++ < 10) {
@@ -1052,20 +983,11 @@
 
         Renderer.renderTrack(sequential, track);
 
-<<<<<<< HEAD
-        // @formatter:off
-        new TaskSchedule("s0")
-            .task("t0", Renderer::renderTrack, output, track)
-            .streamOut(output)
-            .execute();
-        // @formatter:on
-=======
         new TaskGraph("s0") //
                 .transferToDevice(DataTransferMode.FIRST_EXECUTION, track) //
                 .task("t0", Renderer::renderTrack, output, track) //
                 .transferToHost(output) //
                 .execute(); //
->>>>>>> e8c0fe4e
 
         for (int i = 0; i < size; i++) {
             for (int j = 0; j < size; j++) {
@@ -1162,23 +1084,14 @@
 
         GraphicsTests.getCameraMatrix(f, seq);
 
-<<<<<<< HEAD
-        // @formatter:off
-        new TaskSchedule("s0")
-            .task("t0", GraphicsTests::getCameraMatrix, f, m)
-            .streamOut(m)
-            .execute();
-        // @formatter:on
-=======
         new TaskGraph("s0") //
                 .transferToDevice(DataTransferMode.FIRST_EXECUTION, f) //
                 .task("t0", GraphicsTests::getCameraMatrix, f, m) //
                 .transferToHost(m) //
                 .execute();
->>>>>>> e8c0fe4e
-
-        for (int i = 0; i < m.getNumColumns(); i++) {
-            for (int j = 0; j < m.getNumRows(); j++) {
+
+        for (int i = 0; i < m.getNumRows(); i++) {
+            for (int j = 0; j < m.getNumColumns(); j++) {
                 Assert.assertEquals(seq.get(i, j), m.get(i, j), 0.01f);
             }
         }
@@ -1230,20 +1143,11 @@
 
         Renderer.renderVolume(outputSeq, volumeSeq, volumeDimsSeq, scenePoseSeq, nearPlane, farPlane * 2f, smallStep, largeStep, light, ambient);
 
-<<<<<<< HEAD
-        // @formatter:off
-        new TaskSchedule("s0")
-            .task("t0", Renderer::renderVolume, output, volume, volumeDims, scenePose, nearPlane, farPlane * 2f, smallStep, largeStep, light, ambient)
-            .streamOut(output)
-            .execute();
-        // @formatter:on
-=======
         new TaskGraph("s0") //
                 .transferToDevice(DataTransferMode.FIRST_EXECUTION, volume, volumeDims, scenePose, light, ambient) //
                 .task("t0", Renderer::renderVolume, output, volume, volumeDims, scenePose, nearPlane, farPlane * 2f, smallStep, largeStep, light, ambient) //
                 .transferToHost(output) //
                 .execute();
->>>>>>> e8c0fe4e
 
         for (int i = 0; i < output.X(); i++) {
             for (int j = 0; j < output.Y(); j++) {
@@ -1370,20 +1274,11 @@
 
         GraphicsTests.mapReduce(outputSeq, image);
 
-<<<<<<< HEAD
-        // @formatter:off
-        new TaskSchedule("s0")
-            .task("t0", GraphicsTests::mapReduce, output, image)
-            .streamOut(output)
-            .execute();
-        // @formatter:on
-=======
         new TaskGraph("s0") //
                 .transferToDevice(DataTransferMode.FIRST_EXECUTION, image) //
                 .task("t0", GraphicsTests::mapReduce, output, image) //
                 .transferToHost(output) //
                 .execute();
->>>>>>> e8c0fe4e
 
         Assert.assertArrayEquals(outputSeq, output, 0.1f);
     }
@@ -1429,21 +1324,12 @@
             input.set(i, f);
         }
 
-<<<<<<< HEAD
-        // @formatter:off
-        new TaskSchedule("s0")
-            .task("t0", GraphicsTests::mapReduce3, output, input)
-            .streamOut(output)
-            .execute();
-        // @formatter:on
-=======
         new TaskGraph("s0") //
                 .transferToDevice(DataTransferMode.FIRST_EXECUTION, input) //
                 .task("t0", GraphicsTests::mapReduce3, output, input) //
                 .transferToHost(output) //
                 .execute();
 
->>>>>>> e8c0fe4e
     }
 
     public static void testVSKernel(int[] x, int[] y, int[] z, VolumeShort2 v, float[] output) {
@@ -1481,20 +1367,11 @@
 
         testVSKernel(x, y, z, volume, seq);
 
-<<<<<<< HEAD
-        // @formatter:off
-        new TaskSchedule("s0")
-            .task("t0", GraphicsTests::testVSKernel, x, y, z, volume, output)
-            .streamOut(output)
-            .execute();
-        // @formatter:on
-=======
         new TaskGraph("s0") //
                 .transferToDevice(DataTransferMode.FIRST_EXECUTION, x, y, z, volume) //
                 .task("t0", GraphicsTests::testVSKernel, x, y, z, volume, output) //
                 .transferToHost(output) //
                 .execute();
->>>>>>> e8c0fe4e
 
         for (int i = 0; i < output.length; i++) {
             assertEquals(seq[i], output[i], 0.001f);
