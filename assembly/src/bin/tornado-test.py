#!/usr/bin/env python

#
# This file is part of Tornado: A heterogeneous programming framework: 
# https://github.com/beehive-lab/tornado
#
# Copyright (c) 2013-2018, APT Group, School of Computer Science,
# The University of Manchester. All rights reserved.
# DO NOT ALTER OR REMOVE COPYRIGHT NOTICES OR THIS FILE HEADER.
#
# This code is free software; you can redistribute it and/or modify it
# under the terms of the GNU General Public License version 2 only, as
# published by the Free Software Foundation.
#
# This code is distributed in the hope that it will be useful, but WITHOUT
# ANY WARRANTY; without even the implied warranty of MERCHANTABILITY or
# FITNESS FOR A PARTICULAR PURPOSE.  See the GNU General Public License
# version 2 for more details (a copy is included in the LICENSE file that
# accompanied this code).
#
# You should have received a copy of the GNU General Public License version
# 2 along with this work; if not, write to the Free Software Foundation,
# Inc., 51 Franklin St, Fifth Floor, Boston, MA 02110-1301 USA.
#
# Authors: Juan Fumero
#

import os
import sys
import argparse
import time
import subprocess
import re

## Include here the new test clasess in Tornado
__TEST_THE_WORLD__ = [
	"uk.ac.manchester.tornado.unittests.TestHello",
	"uk.ac.manchester.tornado.unittests.arrays.TestArrays",
	"uk.ac.manchester.tornado.unittests.functional.TestFunctional",
	"uk.ac.manchester.tornado.unittests.ocljit.TestOpenCLJIT",
	"uk.ac.manchester.tornado.unittests.vectortypes.TestFloats",
	"uk.ac.manchester.tornado.unittests.vectortypes.TestDoubles",
	"uk.ac.manchester.tornado.unittests.vectortypes.TestInts",
	"uk.ac.manchester.tornado.unittests.vectortypes.TestVectorAllocation",
	"uk.ac.manchester.tornado.unittests.prebuilt.PrebuiltTest",
	"uk.ac.manchester.tornado.unittests.virtualization.TestsVirtualLayer",
	"uk.ac.manchester.tornado.unittests.tasks.TestSingleTaskSingleDevice",
	"uk.ac.manchester.tornado.unittests.tasks.TestMultipleTasksSingleDevice",
	"uk.ac.manchester.tornado.unittests.images.TestImages",
	"uk.ac.manchester.tornado.unittests.branching.TestConditionals",
	"uk.ac.manchester.tornado.unittests.loops.TestLoops",
	"uk.ac.manchester.tornado.unittests.matrices.TestMatrices",
	"uk.ac.manchester.tornado.unittests.images.TestResizeImage",
	"uk.ac.manchester.tornado.unittests.reductions.TestReductionsIntegers",
	"uk.ac.manchester.tornado.unittests.reductions.TestReductionsLongs",
]

## Options
__MAIN_TORNADO_TEST_RUNNER__ = "uk.ac.manchester.tornado.unittests.tools.TornadoTestRunner "
__MAIN_TORNADO_JUNIT__ = "org.junit.runner.JUnitCore "
__IGV_OPTIONS__ = "-Dgraal.Dump=*:verbose -Dgraal.PrintGraph=true -Dgraal.PrintCFG=true "
__PRINT_OPENCL_KERNEL__ = "-Dtornado.opencl.source.print=True "
__DEBUG_TORNADO__ = "-Dtornado.debug=True "

## 
<<<<<<< HEAD
__VERSION__ = "0.2_09032018"
=======
__VERSION__ = "0.3_21032018"
>>>>>>> 2baef0c4

__TORNADO_TESTS_WHITE_LIST__ = [
	"uk.ac.manchester.tornado.unittests.arrays.TestArrays#testVectorAdditionShort",
	"uk.ac.manchester.tornado.unittests.vectortypes.TestFloats#simpleDotProductFloat8",
	"uk.ac.manchester.tornado.unittests.vectortypes.TestFloats#simpleDotProduct",
	"uk.ac.manchester.tornado.unittests.prebuilt.PrebuiltTest#testPrebuild01",
	]


__TEST_NOT_PASSED__= False

RED   = "\033[1;31m"  
BLUE  = "\033[1;34m"
CYAN  = "\033[1;36m"
GREEN = "\033[0;32m"
RESET = "\033[0;0m"
BOLD    = "\033[;1m"
REVERSE = "\033[;7m"

def composeAllOptions(args):
	""" This method concatenates all JVM options that will be passed to 
		the Tornado VM. New options should be concatenated in this method. 
	"""

	verbose = "-Dtornado.unittests.verbose="
	options = verbose

	if (args.verbose):
		options = options + "True "
	else:
		options = options + "False "

	if (args.igv):
		options = options + __IGV_OPTIONS__

	if (args.debugTornado):
		options = options + __DEBUG_TORNADO__

	if (args.printKernel):
		options = options + __PRINT_OPENCL_KERNEL__

	return options


def runSingleCommand(cmd, args):
	""" Run a command without processing the result of which tests 
		are passed and failed. This method is used to pass a single 
		test quickly in the terminal.
	"""

	cmd = cmd + " " + args.testClass
	cmd = cmd.split(" ")
	print cmd

	start = time.time()
	p = subprocess.Popen(cmd, stdout=subprocess.PIPE, stderr=subprocess.PIPE)
	out, err = p.communicate()
	end = time.time()

	print out
	print "Total Time (s): " + str(end-start)


def processStats(out, stats):
	""" It updates the hash table `stats` for reporting the total number 
		of methods that were failed and passed
	"""
	
	global __TEST_NOT_PASSED__ 

	pattern = r'Test: class (?P<test_class>[\w\.]+)*\S*$'
	regex = re.compile(pattern)

	statsProcessing = out.splitlines()
	className = ""
	for line in statsProcessing:
		match = regex.search(line)
		if match != None:
			className = match.groups(0)[0]
		
		l = re.sub(r'(  )+', '', line).strip()

		if (l.find("[PASS]") != -1):
			stats["[PASS]"] = stats["[PASS]"] + 1
		elif (l.find("[FAILED]") != -1) :
			stats["[FAILED]"] = stats["[FAILED]"] + 1
			name = l.split(" ")[2]

			# It removes characters for colors
			name = name[5:-4]
		
			if (name.endswith(".")):
				name = name[:-16]

			if (className + "#" + name in __TORNADO_TESTS_WHITE_LIST__):
				print "Test: " + className + "#" + name + " in whiteList."
			else:
				## set a flag
				__TEST_NOT_PASSED__ = True
	
	return stats


def runCommandWithStats(command, stats):
	""" Run a command and update the stats dictionary """
	command = command.split(" ")
	p = subprocess.Popen(command, stdout=subprocess.PIPE, stderr=subprocess.PIPE)
	out, err = p.communicate()

	print err
	print out
	
	return processStats(out, stats)


def runTests(args):
	""" Run the tests using the TornadoTestRunner program """	

	options = composeAllOptions(args)

	stats = {"[PASS]" : 0, "[FAILED]": 0}

	## Run test
	cmd = "tornado " + options + " " + __MAIN_TORNADO_TEST_RUNNER__ 
	if (args.testClass != None):
		runSingleCommand(cmd, args)
	else:
		start = time.time()
		for t in __TEST_THE_WORLD__:
			command = cmd + t

			if (args.fast):
				os.system(command)
			else:
				stats = runCommandWithStats(command, stats)
		
		end = time.time()
		print CYAN

		if (args.fast == False):
			print GREEN
			print "=================================================="
			print BLUE + "              Unit tests report " + GREEN
			print "=================================================="
			print CYAN
			print stats
			coverage = stats["[PASS]"] / float((stats["[PASS]"] + stats["[FAILED]"])) * 100.0
			print "Coverage: " + str(round(coverage, 2))  + "%" 
			print GREEN
			print "=================================================="
			print CYAN

		print "Total Time(s): " + str(end-start)
		print RESET
		

def runWithJUnit(args):
	""" Run the tests using JUNIT """

	cmd = "tornado " + __MAIN_TORNADO_JUNIT__ 

	if (args.testClass != None):
		cmd = cmd + args.testClass
		os.system(cmd)
	else:	
		for t in __TEST_THE_WORLD__:
			command = cmd + t
			os.system(command)


def parseArguments():
	""" Parse command line arguments """ 
	parser = argparse.ArgumentParser(description='Tool to execute tests in Tornado')
	parser.add_argument('testClass', nargs="?", help='testClass#method')
	parser.add_argument('--version', action="store_true", dest="version", default=False, help="Print version")
	parser.add_argument('--verbose', "-V", action="store_true", dest="verbose", default=False, help="Run test in verbose mode")	
	parser.add_argument('--printKernel', "-pk", action="store_true", dest="printKernel", default=False, help="Print OpenCL kernel")	
	parser.add_argument('--junit', action="store_true", dest="junit", default=False, help="Run within JUnitCore main class")	
	parser.add_argument('--igv', action="store_true", dest="igv", default=False, help="Dump GraalIR into IGV")	
	parser.add_argument('--debug', "-d", action="store_true", dest="debugTornado", default=False, help="Debug Tornado")
	parser.add_argument('--fast', "-f", action="store_true", dest="fast", default=False, help="Visualize Fast")	
	args = parser.parse_args()
	return args

def writeStatusInFile():
	f = open(".unittestingStatus", "w")
	if (__TEST_NOT_PASSED__):
		f.write("FAIL")
	else:
		f.write("OK")
	f.close()


def main():
	args = parseArguments()

	if (args.version):
		print __VERSION__
		sys.exit(0)

	if (args.junit):
		runWithJUnit(args)
	else:
		runTests(args)	

	writeStatusInFile()
	if (__TEST_NOT_PASSED__):
		# return error
		sys.exit(1)

if __name__ == '__main__':
	main()
<|MERGE_RESOLUTION|>--- conflicted
+++ resolved
@@ -32,7 +32,7 @@
 import subprocess
 import re
 
-## Include here the new test clasess in Tornado
+## Include the new test class here
 __TEST_THE_WORLD__ = [
 	"uk.ac.manchester.tornado.unittests.TestHello",
 	"uk.ac.manchester.tornado.unittests.arrays.TestArrays",
@@ -63,11 +63,7 @@
 __DEBUG_TORNADO__ = "-Dtornado.debug=True "
 
 ## 
-<<<<<<< HEAD
-__VERSION__ = "0.2_09032018"
-=======
 __VERSION__ = "0.3_21032018"
->>>>>>> 2baef0c4
 
 __TORNADO_TESTS_WHITE_LIST__ = [
 	"uk.ac.manchester.tornado.unittests.arrays.TestArrays#testVectorAdditionShort",
