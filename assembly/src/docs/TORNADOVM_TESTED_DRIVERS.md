--- conflicted
+++ resolved
@@ -19,14 +19,9 @@
 
 [Link](https://github.com/intel/compute-runtime/releases)   
 
-<<<<<<< HEAD
-The following drivers have been tested on Linux - CentOS 7.9.2009
-
-=======
 The following drivers have been tested on Linux >= CentOS 7.3
 
 * 21.04.18912: OK  ( OpenCL 3.0 )
->>>>>>> 29b45549
 * 21.03.18857: OK  ( OpenCL 3.0 )
 * 21.02.18820: OK  ( OpenCL 3.0 )
 * 21.01.18793: OK  ( OpenCL 3.0 )
