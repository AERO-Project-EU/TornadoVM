#pragma OPENCL EXTENSION cl_khr_fp64 : enable
#pragma OPENCL EXTENSION cl_khr_int64_base_atomics : enable
__kernel void maxReduction(__global uchar *_heap_base, ulong _frame_base, __constant uchar *_constant_region, __local uchar *_local_region, __global int *_atomics, __global uchar *input, __global uchar *result)
{
<<<<<<< HEAD
  ulong ul_10, ul_1, ul_0, ul_32;
  int i_28, i_27, i_6, i_5, i_33, i_4, i_3, i_14, i_13, i_16, i_15, i_12, i_22, i_24, i_23, i_19;
  bool z_17, z_25;
  long l_9, l_8, l_7, l_31, l_30, l_29;
  float f_26, f_21, f_20, f_18, f_11;
=======

  __global ulong *_frame = (__global ulong *) &_heap_base[_frame_base];


  // BLOCK 0
  _frame[0]  =  (ulong) _heap_base;
}  //  kernel

#pragma OPENCL EXTENSION cl_khr_fp64 : enable
#pragma OPENCL EXTENSION cl_khr_int64_base_atomics : enable
__kernel void maxReduction(__global uchar *_heap_base, ulong _frame_base, __constant uchar *_constant_region, __local uchar *_local_region, __global int *_atomics)
{
  bool z_17, z_25;
  ulong ul_1, ul_0, ul_32, ul_10;
  float f_18, f_21, f_20, f_11, f_26;
  int i_19, i_16, i_14, i_15, i_12, i_13, i_27, i_24, i_22, i_23, i_3, i_33, i_28, i_6, i_4, i_5;
  long l_8, l_9, l_7, l_29, l_30, l_31;
>>>>>>> 1b593713

  __global ulong *_frame = (__global ulong *) (_heap_base + _frame_base);


  // BLOCK 0
  ul_0  =  input;
  ul_1  =  result;
  __local float f_2[1024];
  i_3  =  get_global_id(0);
  // BLOCK 1 MERGES [0 7 ]
  i_4  =  i_3;
  for(;i_4 < 8192;)
  {
    // BLOCK 2
    i_5  =  get_local_id(0);
    i_6  =  get_local_size(0);
    l_7  =  (long) i_4;
    l_8  =  l_7 << 2;
    l_9  =  l_8 + 24L;
    ul_10  =  ul_0 + l_9;
    f_11  =  *((__global float *) ul_10);
    f_2[i_5]  =  f_11;
    i_12  =  i_6 >> 31;
    i_13  =  i_12 + i_6;
    i_14  =  i_13 >> 1;
    // BLOCK 3 MERGES [2 11 ]
    i_15  =  i_14;
    for(;i_15 >= 1;)
    {
      // BLOCK 8
      barrier(CLK_LOCAL_MEM_FENCE);
      i_16  =  i_15 >> 1;
      z_17  =  i_5 < i_15;
      if(z_17)
      {
        // BLOCK 9
        f_18  =  f_2[i_5];
        i_19  =  i_15 + i_5;
        f_20  =  f_2[i_19];
        f_21  =  fmax(f_18, f_20);
        f_2[i_5]  =  f_21;
      }  // B9
      else
      {
        // BLOCK 10
      }  // B10
      // BLOCK 11 MERGES [10 9 ]
      i_22  =  i_16;
      i_15  =  i_22;
    }  // B11
    // BLOCK 4
    barrier(CLK_GLOBAL_MEM_FENCE);
    i_23  =  get_global_size(0);
    i_24  =  i_23 + i_4;
    z_25  =  i_5 == 0;
    if(z_25)
    {
      // BLOCK 5
      f_26  =  f_2[0];
      i_27  =  get_group_id(0);
      i_28  =  i_27 + 1;
      l_29  =  (long) i_28;
      l_30  =  l_29 << 2;
      l_31  =  l_30 + 24L;
      ul_32  =  ul_1 + l_31;
      *((__global float *) ul_32)  =  f_26;
    }  // B5
    else
    {
      // BLOCK 6
    }  // B6
    // BLOCK 7 MERGES [6 5 ]
    i_33  =  i_24;
    i_4  =  i_33;
  }  // B7
  // BLOCK 12
  return;
}  //  kernel

#pragma OPENCL EXTENSION cl_khr_fp64 : enable
#pragma OPENCL EXTENSION cl_khr_int64_base_atomics : enable
__kernel void rMax(__global uchar *_heap_base, ulong _frame_base, __constant uchar *_constant_region, __local uchar *_local_region, __global int *_atomics, __global uchar *array, __private int size)
{
<<<<<<< HEAD
  ulong ul_9, ul_7, ul_13, ul_11, ul_1, ul_17, ul_15, ul_0, ul_5, ul_3;
  float f_10, f_8, f_6, f_4, f_18, f_16, f_14, f_12, f_26, f_25, f_24, f_23, f_22, f_21, f_20, f_19, f_2;
=======
  ulong ul_15, ul_13, ul_3, ul_1, ul_17, ul_0, ul_7, ul_5, ul_11, ul_9;
  float f_6, f_8, f_2, f_4, f_26, f_23, f_22, f_25, f_24, f_19, f_18, f_21, f_20, f_14, f_16, f_10, f_12;
>>>>>>> 1b593713

  __global ulong *_frame = (__global ulong *) (_heap_base + _frame_base);


  // BLOCK 0
  ul_0  =  array;
  ul_1  =  ul_0 + 56L;
  f_2  =  *((__global float *) ul_1);
  ul_3  =  ul_0 + 24L;
  f_4  =  *((__global float *) ul_3);
  ul_5  =  ul_0 + 28L;
  f_6  =  *((__global float *) ul_5);
  ul_7  =  ul_0 + 32L;
  f_8  =  *((__global float *) ul_7);
  ul_9  =  ul_0 + 36L;
  f_10  =  *((__global float *) ul_9);
  ul_11  =  ul_0 + 40L;
  f_12  =  *((__global float *) ul_11);
  ul_13  =  ul_0 + 44L;
  f_14  =  *((__global float *) ul_13);
  ul_15  =  ul_0 + 48L;
  f_16  =  *((__global float *) ul_15);
  ul_17  =  ul_0 + 52L;
  f_18  =  *((__global float *) ul_17);
  f_19  =  fmax(f_4, f_6);
  f_20  =  fmax(f_19, f_8);
  f_21  =  fmax(f_20, f_10);
  f_22  =  fmax(f_21, f_12);
  f_23  =  fmax(f_22, f_14);
  f_24  =  fmax(f_23, f_16);
  f_25  =  fmax(f_24, f_18);
  f_26  =  fmax(f_25, f_2);
  *((__global float *) ul_3)  =  f_26;
  return;
}  //  kernel<|MERGE_RESOLUTION|>--- conflicted
+++ resolved
@@ -2,31 +2,11 @@
 #pragma OPENCL EXTENSION cl_khr_int64_base_atomics : enable
 __kernel void maxReduction(__global uchar *_heap_base, ulong _frame_base, __constant uchar *_constant_region, __local uchar *_local_region, __global int *_atomics, __global uchar *input, __global uchar *result)
 {
-<<<<<<< HEAD
   ulong ul_10, ul_1, ul_0, ul_32;
   int i_28, i_27, i_6, i_5, i_33, i_4, i_3, i_14, i_13, i_16, i_15, i_12, i_22, i_24, i_23, i_19;
   bool z_17, z_25;
   long l_9, l_8, l_7, l_31, l_30, l_29;
   float f_26, f_21, f_20, f_18, f_11;
-=======
-
-  __global ulong *_frame = (__global ulong *) &_heap_base[_frame_base];
-
-
-  // BLOCK 0
-  _frame[0]  =  (ulong) _heap_base;
-}  //  kernel
-
-#pragma OPENCL EXTENSION cl_khr_fp64 : enable
-#pragma OPENCL EXTENSION cl_khr_int64_base_atomics : enable
-__kernel void maxReduction(__global uchar *_heap_base, ulong _frame_base, __constant uchar *_constant_region, __local uchar *_local_region, __global int *_atomics)
-{
-  bool z_17, z_25;
-  ulong ul_1, ul_0, ul_32, ul_10;
-  float f_18, f_21, f_20, f_11, f_26;
-  int i_19, i_16, i_14, i_15, i_12, i_13, i_27, i_24, i_22, i_23, i_3, i_33, i_28, i_6, i_4, i_5;
-  long l_8, l_9, l_7, l_29, l_30, l_31;
->>>>>>> 1b593713
 
   __global ulong *_frame = (__global ulong *) (_heap_base + _frame_base);
 
@@ -110,13 +90,8 @@
 #pragma OPENCL EXTENSION cl_khr_int64_base_atomics : enable
 __kernel void rMax(__global uchar *_heap_base, ulong _frame_base, __constant uchar *_constant_region, __local uchar *_local_region, __global int *_atomics, __global uchar *array, __private int size)
 {
-<<<<<<< HEAD
   ulong ul_9, ul_7, ul_13, ul_11, ul_1, ul_17, ul_15, ul_0, ul_5, ul_3;
   float f_10, f_8, f_6, f_4, f_18, f_16, f_14, f_12, f_26, f_25, f_24, f_23, f_22, f_21, f_20, f_19, f_2;
-=======
-  ulong ul_15, ul_13, ul_3, ul_1, ul_17, ul_0, ul_7, ul_5, ul_11, ul_9;
-  float f_6, f_8, f_2, f_4, f_26, f_23, f_22, f_25, f_24, f_19, f_18, f_21, f_20, f_14, f_16, f_10, f_12;
->>>>>>> 1b593713
 
   __global ulong *_frame = (__global ulong *) (_heap_base + _frame_base);
 
