--- conflicted
+++ resolved
@@ -54,11 +54,7 @@
     }
 
     @Override
-<<<<<<< HEAD
-    public void benchmarkMethod() {
-=======
     public void benchmarkMethod(TornadoDevice device) {
->>>>>>> 6af921d3
         saxpy(alpha, x, y);
     }
 
