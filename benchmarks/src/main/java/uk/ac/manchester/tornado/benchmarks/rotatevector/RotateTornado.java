--- conflicted
+++ resolved
@@ -73,12 +73,8 @@
     }
 
     @Override
-<<<<<<< HEAD
-    public void benchmarkMethod() {
-=======
     public void benchmarkMethod(TornadoDevice device) {
         graph.mapAllTo(device);
->>>>>>> 6af921d3
         graph.execute();
     }
 
@@ -87,11 +83,7 @@
 
         final VectorFloat3 result = new VectorFloat3(numElements);
 
-<<<<<<< HEAD
-        benchmarkMethod();
-=======
         benchmarkMethod(device);
->>>>>>> 6af921d3
         graph.syncObjects(output);
         graph.clearProfiles();
 
