--- conflicted
+++ resolved
@@ -70,11 +70,7 @@
     }
 
     @Override
-<<<<<<< HEAD
-    public void benchmarkMethod() {
-=======
     public void benchmarkMethod(TornadoDevice device) {
->>>>>>> 6af921d3
         nBody(numBodies, posSeq, velSeq, delT, espSqr);
     }
 }