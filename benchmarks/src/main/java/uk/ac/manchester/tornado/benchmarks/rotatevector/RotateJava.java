/*
 * Copyright (c) 2013-2020, APT Group, Department of Computer Science,
 * The University of Manchester.
 * 
 * Licensed under the Apache License, Version 2.0 (the "License");
 * you may not use this file except in compliance with the License.
 * You may obtain a copy of the License at
 * 
 *    http://www.apache.org/licenses/LICENSE-2.0
 * 
 * Unless required by applicable law or agreed to in writing, software
 * distributed under the License is distributed on an "AS IS" BASIS,
 * WITHOUT WARRANTIES OR CONDITIONS OF ANY KIND, either express or implied.
 * See the License for the specific language governing permissions and
 * limitations under the License.
 * 
 */
package uk.ac.manchester.tornado.benchmarks.rotatevector;

import static uk.ac.manchester.tornado.benchmarks.GraphicsKernels.rotateVector;

import uk.ac.manchester.tornado.api.collections.types.Float3;
import uk.ac.manchester.tornado.api.collections.types.Matrix4x4Float;
import uk.ac.manchester.tornado.api.collections.types.VectorFloat3;
import uk.ac.manchester.tornado.api.common.TornadoDevice;
import uk.ac.manchester.tornado.benchmarks.BenchmarkDriver;

public class RotateJava extends BenchmarkDriver {

    private final int numElements;

    private VectorFloat3 input;
    private VectorFloat3 output;
    private Matrix4x4Float m;

    public RotateJava(int iterations, int numElements) {
        super(iterations);
        this.numElements = numElements;
    }

    @Override
    public void setUp() {
        input = new VectorFloat3(numElements);
        output = new VectorFloat3(numElements);

        m = new Matrix4x4Float();
        m.identity();

        final Float3 value = new Float3(1f, 2f, 3f);
        for (int i = 0; i < numElements; i++) {
            input.set(i, value);
        }

    }

    @Override
    public void tearDown() {
        input = null;
        output = null;
        m = null;
        super.tearDown();
    }

    @Override
<<<<<<< HEAD
    public void benchmarkMethod() {
=======
    public void benchmarkMethod(TornadoDevice device) {
>>>>>>> 6af921d3
        rotateVector(output, m, input);
    }

    @Override
    public void barrier() {

    }

    @Override
    public boolean validate(TornadoDevice device) {
        return true;
    }

    public void printSummary() {
        System.out.printf("id=java-serial, elapsed=%f, per iteration=%f\n", getElapsed(), getElapsedPerIteration());
    }

}<|MERGE_RESOLUTION|>--- conflicted
+++ resolved
@@ -62,11 +62,7 @@
     }
 
     @Override
-<<<<<<< HEAD
-    public void benchmarkMethod() {
-=======
     public void benchmarkMethod(TornadoDevice device) {
->>>>>>> 6af921d3
         rotateVector(output, m, input);
     }
 
