--- conflicted
+++ resolved
@@ -54,19 +54,11 @@
         createImage(input, imageSizeX, imageSizeY);
         createFilter(filter, filterSize, filterSize);
 
-<<<<<<< HEAD
-        graph = new TaskSchedule("benchmark");
-        graph.streamIn(input);
-        graph.task("convolveImageArray", GraphicsKernels::convolveImageArray, input, filter, output, imageSizeX, imageSizeY, filterSize, filterSize);
-        graph.streamOut(output);
-        graph.warmup();
-=======
         ts = new TaskSchedule("benchmark") //
                 .streamIn(input) //
                 .task("convolveImageArray", GraphicsKernels::convolveImageArray, input, filter, output, imageSizeX, imageSizeY, filterSize, filterSize) //
                 .streamOut(output);
         ts.warmup();
->>>>>>> 6af921d3
     }
 
     @Override
@@ -82,14 +74,9 @@
     }
 
     @Override
-<<<<<<< HEAD
-    public void benchmarkMethod() {
-        graph.execute();
-=======
     public void benchmarkMethod(TornadoDevice device) {
         ts.mapAllTo(device);
         ts.execute();
->>>>>>> 6af921d3
     }
 
     @Override
@@ -97,15 +84,9 @@
 
         final float[] result = new float[imageSizeX * imageSizeY];
 
-<<<<<<< HEAD
-        benchmarkMethod();
-        graph.syncObject(output);
-        graph.clearProfiles();
-=======
         benchmarkMethod(device);
         ts.syncObject(output);
         ts.clearProfiles();
->>>>>>> 6af921d3
 
         GraphicsKernels.convolveImageArray(input, filter, result, imageSizeX, imageSizeY, filterSize, filterSize);
 
