/*
 * Copyright (c) 2013-2020, APT Group, Department of Computer Science,
 * The University of Manchester.
 * 
 * Licensed under the Apache License, Version 2.0 (the "License");
 * you may not use this file except in compliance with the License.
 * You may obtain a copy of the License at
 * 
 *    http://www.apache.org/licenses/LICENSE-2.0
 * 
 * Unless required by applicable law or agreed to in writing, software
 * distributed under the License is distributed on an "AS IS" BASIS,
 * WITHOUT WARRANTIES OR CONDITIONS OF ANY KIND, either express or implied.
 * See the License for the specific language governing permissions and
 * limitations under the License.
 * 
 */

package uk.ac.manchester.tornado.benchmarks.montecarlo;

import static uk.ac.manchester.tornado.api.collections.math.TornadoMath.abs;

import uk.ac.manchester.tornado.api.TaskSchedule;
import uk.ac.manchester.tornado.api.common.TornadoDevice;
import uk.ac.manchester.tornado.api.runtime.TornadoRuntime;
import uk.ac.manchester.tornado.benchmarks.BenchmarkDriver;
import uk.ac.manchester.tornado.benchmarks.ComputeKernels;

public class MonteCarloTornado extends BenchmarkDriver {

    private float[] output;
    private int size;
    private TaskSchedule graph;

    public MonteCarloTornado(int iterations, int size) {
        super(iterations);
        this.size = size;
    }

    @Override
    public void setUp() {
        output = new float[size];
        graph = new TaskSchedule("benchmark") //
                .task("montecarlo", ComputeKernels::monteCarlo, output, size) //
                .streamOut(output);
        graph.warmup();
    }

    @Override
    public void tearDown() {
        graph.dumpProfiles();
        output = null;
        graph.getDevice().reset();
        super.tearDown();
    }

    @Override
<<<<<<< HEAD
    public void benchmarkMethod() {
=======
    public void benchmarkMethod(TornadoDevice device) {
        graph.mapAllTo(device);
>>>>>>> 6af921d3
        graph.execute();
    }

    @Override
    public boolean validate(TornadoDevice device) {
        float[] result;
        boolean isCorrect = true;

        result = new float[size];

        ComputeKernels.monteCarlo(result, size);
        graph.warmup();
        graph.mapAllTo(device);
        for (int i = 0; i < 3; i++) {
            graph.execute();
        }
        graph.syncObjects(output);
        graph.clearProfiles();

        for (int i = 0; i < size; i++) {
            if (abs(output[i] - result[i]) > 0.01) {
                isCorrect = false;
                break;
            }
        }
        System.out.printf("Number validation: " + isCorrect + "\n");
        return isCorrect;
    }

    public void printSummary() {
        if (isValid()) {
            System.out.printf("id=%s, elapsed=%f, per iteration=%f\n", TornadoRuntime.getProperty("benchmark.device"), getElapsed(), getElapsedPerIteration());
        } else {
            System.out.printf("id=%s produced invalid result\n", TornadoRuntime.getProperty("benchmark.device"));
        }
    }
}<|MERGE_RESOLUTION|>--- conflicted
+++ resolved
@@ -55,12 +55,8 @@
     }
 
     @Override
-<<<<<<< HEAD
-    public void benchmarkMethod() {
-=======
     public void benchmarkMethod(TornadoDevice device) {
         graph.mapAllTo(device);
->>>>>>> 6af921d3
         graph.execute();
     }
 
