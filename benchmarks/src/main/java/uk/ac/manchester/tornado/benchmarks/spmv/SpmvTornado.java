--- conflicted
+++ resolved
@@ -46,10 +46,7 @@
         y = new float[matrix.size];
         initData(v);
         graph = new TaskSchedule("benchmark") //
-<<<<<<< HEAD
-=======
                 .streamIn(matrix.vals, matrix.cols, matrix.rows, v, y) //
->>>>>>> 6af921d3
                 .task("spmv", LinearAlgebraArrays::spmv, matrix.vals, matrix.cols, matrix.rows, v, matrix.size, y) //
                 .streamOut(y);
         graph.warmup();
@@ -67,12 +64,8 @@
     }
 
     @Override
-<<<<<<< HEAD
-    public void benchmarkMethod() {
-=======
     public void benchmarkMethod(TornadoDevice device) {
         graph.mapAllTo(device);
->>>>>>> 6af921d3
         graph.execute();
     }
 
@@ -81,11 +74,7 @@
 
         final float[] ref = new float[matrix.size];
 
-<<<<<<< HEAD
-        benchmarkMethod();
-=======
         benchmarkMethod(device);
->>>>>>> 6af921d3
         graph.clearProfiles();
 
         spmv(matrix.vals, matrix.cols, matrix.rows, v, matrix.size, ref);
