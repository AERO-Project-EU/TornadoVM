--- conflicted
+++ resolved
@@ -25,9 +25,6 @@
  */
 package uk.ac.manchester.tornado.runtime.analyzer;
 
-<<<<<<< HEAD
-import org.graalvm.compiler.graph.CachedGraph;
-=======
 import java.lang.annotation.Annotation;
 import java.lang.reflect.Array;
 import java.util.ArrayList;
@@ -36,7 +33,6 @@
 import java.util.Objects;
 
 import org.graalvm.compiler.graph.Graph;
->>>>>>> 4d3656a0
 import org.graalvm.compiler.graph.Node;
 import org.graalvm.compiler.graph.iterators.NodeIterable;
 import org.graalvm.compiler.nodes.ConstantNode;
@@ -74,30 +70,12 @@
 import uk.ac.manchester.tornado.runtime.graal.phases.MarkFloatingPointIntrinsicsNode;
 import uk.ac.manchester.tornado.runtime.graal.phases.MarkIntIntrinsicNode;
 
-import java.lang.annotation.Annotation;
-import java.lang.reflect.Array;
-import java.util.ArrayList;
-import java.util.HashMap;
-import java.util.List;
-import java.util.Objects;
-
 /**
  * Code analysis class for reductions in TornadoVM.
  */
 public class ReduceCodeAnalysis {
 
-<<<<<<< HEAD
-    public enum REDUCE_OPERATION { //
-        SUM, //
-        MUL, //
-        MIN, //
-        MAX //
-    }
-
     private static boolean checkIfVarIsInLoop(Node store) {
-=======
-    private static boolean checkIfVarIsInLoop(StoreIndexedNode store) {
->>>>>>> 4d3656a0
         Node node = store.predecessor();
         boolean hasPred = true;
         while (hasPred) {
