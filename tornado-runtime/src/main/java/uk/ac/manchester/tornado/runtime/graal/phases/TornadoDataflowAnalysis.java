/*
 * Copyright (c) 2020, 2023, APT Group, Department of Computer Science,
 * School of Engineering, The University of Manchester. All rights reserved.
 * Copyright (c) 2018, 2020, APT Group, Department of Computer Science,
 * The University of Manchester. All rights reserved.
 * Copyright (c) 2009, 2017, Oracle and/or its affiliates. All rights reserved.
 * DO NOT ALTER OR REMOVE COPYRIGHT NOTICES OR THIS FILE HEADER.
 *
 * This code is free software; you can redistribute it and/or modify it
 * under the terms of the GNU General Public License version 2 only, as
 * published by the Free Software Foundation.
 *
 * This code is distributed in the hope that it will be useful, but WITHOUT
 * ANY WARRANTY; without even the implied warranty of MERCHANTABILITY or
 * FITNESS FOR A PARTICULAR PURPOSE.  See the GNU General Public License
 * version 2 for more details (a copy is included in the LICENSE file that
 * accompanied this code).
 *
 * You should have received a copy of the GNU General Public License version
 * 2 along with this work; if not, write to the Free Software Foundation,
 * Inc., 51 Franklin St, Fifth Floor, Boston, MA 02110-1301 USA.
 *
 */
package uk.ac.manchester.tornado.runtime.graal.phases;

<<<<<<< HEAD
import jdk.vm.ci.meta.Constant;
import jdk.vm.ci.meta.MetaAccessProvider;
import org.graalvm.compiler.core.common.type.ObjectStamp;
import org.graalvm.compiler.graph.Node;
import org.graalvm.compiler.nodes.*;
import org.graalvm.compiler.nodes.extended.JavaReadNode;
import org.graalvm.compiler.nodes.extended.JavaWriteNode;
=======
import static uk.ac.manchester.tornado.runtime.common.Tornado.debug;

import java.util.ArrayDeque;
import java.util.HashSet;
import java.util.Queue;

import org.graalvm.compiler.core.common.type.ObjectStamp;
import org.graalvm.compiler.graph.Node;
import org.graalvm.compiler.nodes.BeginNode;
import org.graalvm.compiler.nodes.BinaryOpLogicNode;
import org.graalvm.compiler.nodes.ConstantNode;
import org.graalvm.compiler.nodes.IfNode;
import org.graalvm.compiler.nodes.NodeView;
import org.graalvm.compiler.nodes.ParameterNode;
import org.graalvm.compiler.nodes.PhiNode;
import org.graalvm.compiler.nodes.PiNode;
import org.graalvm.compiler.nodes.StartNode;
import org.graalvm.compiler.nodes.StructuredGraph;
import org.graalvm.compiler.nodes.ValueNode;
import org.graalvm.compiler.nodes.calc.BinaryArithmeticNode;
>>>>>>> c1056bab
import org.graalvm.compiler.nodes.java.LoadFieldNode;
import org.graalvm.compiler.nodes.java.LoadIndexedNode;
import org.graalvm.compiler.nodes.java.StoreFieldNode;
import org.graalvm.compiler.nodes.java.StoreIndexedNode;
import org.graalvm.compiler.nodes.memory.address.AddressNode;
import org.graalvm.compiler.nodes.memory.ReadNode;
import org.graalvm.compiler.nodes.memory.WriteNode;
import org.graalvm.compiler.nodes.memory.address.OffsetAddressNode;
import org.graalvm.compiler.phases.BasePhase;
import uk.ac.manchester.tornado.api.common.Access;
import uk.ac.manchester.tornado.runtime.graal.nodes.ParallelRangeNode;
import uk.ac.manchester.tornado.runtime.graal.nodes.ParallelStrideNode;
import uk.ac.manchester.tornado.runtime.graal.nodes.StoreAtomicIndexedNode;

import java.util.ArrayDeque;
import java.util.Queue;

import static uk.ac.manchester.tornado.runtime.common.Tornado.debug;

public class TornadoDataflowAnalysis extends BasePhase<TornadoSketchTierContext> {

    @Override
    protected void run(StructuredGraph graph, TornadoSketchTierContext context) {
        Access[] accesses = context.getAccesses();

        for (int i = 0; i < accesses.length; i++) {
            accesses[i] = Access.NONE;
            ParameterNode param = graph.getParameter(i);

            // Only interested in objects
            if (param != null && param.stamp(NodeView.DEFAULT) instanceof ObjectStamp) {
                accesses[i] = processUsages(param, context.getMetaAccess());
            }
            debug("access: parameter %d -> %s\n", i, accesses[i]);
        }
    }

    private static class MetaControlFlow {
        private boolean isWrittenTrueCondition;
        private boolean isWrittenFalseCondition;
        private IfNode fatherNodeStore;

        public MetaControlFlow(boolean isWrittenTrueCondition, boolean isWrittenFalseCondition, IfNode fatherNodeStore) {
            super();
            this.isWrittenTrueCondition = isWrittenTrueCondition;
            this.isWrittenFalseCondition = isWrittenFalseCondition;
            this.fatherNodeStore = fatherNodeStore;
        }

        public boolean isWrittenTrueCondition() {
            return isWrittenTrueCondition;
        }

        public boolean isWrittenFalseCondition() {
            return isWrittenFalseCondition;
        }

        public IfNode getFatherNodeStore() {
            return fatherNodeStore;
        }
    }

    private boolean checkIgnoreStride(ParallelRangeNode range) {
        ValueNode value = range.stride().value();
        if (value instanceof ConstantNode) {
            ConstantNode c = (ConstantNode) value;
            Constant value2 = c.getValue();
            String v = value2.toValueString();
            int stride = Integer.parseInt(v);
            return stride == 1;
        }
        return false;
    }

    private boolean shouldIgnoreNode(IfNode ifNode, IfNode fatherNodeStore) {
        // Check first if the IF node controls stride, in which case we should
        // only ignore if the stride is 1.
        boolean ignore = false;
        if (ifNode.condition() instanceof BinaryOpLogicNode) {
            BinaryOpLogicNode condition = (BinaryOpLogicNode) ifNode.condition();
            if (condition.getX() instanceof ParallelRangeNode) {
                ignore = checkIgnoreStride((ParallelRangeNode) condition.getX());
            } else if (condition.getY() instanceof ParallelRangeNode) {
                ignore = checkIgnoreStride((ParallelRangeNode) condition.getY());
            }
        }

        if (ignore) {
            return true;
        }

        // Check if the IF node found is different from the one previously
        // recorded.
        if (fatherNodeStore != null) {
            // We found different father IF node for each
            // branch.
            return !fatherNodeStore.equals(ifNode);
        }
        return false;
    }

    /*
     * For a given node store in the IR, it checks whether the store is also
     * performed in another branch of the code. If it that the case, the variable
     * should be just WRITE, otherwise, it should be READ_WRITE.
     */
    private MetaControlFlow analyseControlFlowForWriting(final Node currentNode, IfNode fatherNodeStore, final boolean isWrittenTrueCondition, final boolean isWrittenFalseCondition) {
        boolean trueCondition = isWrittenTrueCondition;
        boolean falseCondition = isWrittenFalseCondition;
        boolean exit = false;
        Node predecessor = currentNode;
        Node next = predecessor;
        while (!exit && !(predecessor instanceof StartNode)) {
            predecessor = predecessor.predecessor();
            if (predecessor == null) {
                break;
            }
            if (predecessor instanceof IfNode) {
                IfNode ifNode = (IfNode) predecessor;

                if (shouldIgnoreNode(ifNode, fatherNodeStore)) {
                    continue;
                }

                if (ifNode.trueSuccessor() == next) {
                    trueCondition = true;
                } else if (ifNode.falseSuccessor() == next) {
                    falseCondition = true;
                }
                fatherNodeStore = ifNode;
                exit = true;
            }
            next = predecessor;
        }
        return new MetaControlFlow(trueCondition, falseCondition, fatherNodeStore);
    }

    private boolean isNodeFromKnownObject(Node currentNode) {
        // Comparison based on names due to circular dependencies
        return currentNode.getClass().getName().equals("uk.ac.manchester.tornado.drivers.opencl.graal.nodes.IncAtomicNode")
                || currentNode.getClass().getName().equals("uk.ac.manchester.tornado.drivers.opencl.graal.nodes.DecAtomicNode");
    }

    private Access processUsages(Node parameter, MetaAccessProvider metaAccess) {

        boolean isRead = false;
        boolean isWritten = false;
        boolean isReadField = false;
        boolean isWrittenField = false;

        Queue<Node> nodesToProcess = new ArrayDeque<>();
        parameter.usages().forEach(nodesToProcess::add);

        boolean isWrittenTrueCondition = false;
        boolean isWrittenFalseCondition = false;
        IfNode fatherNodeStore = null;

        boolean isWritingAllPositions = false;

        while (!nodesToProcess.isEmpty()) {
            Node currentNode = nodesToProcess.remove();
            if (currentNode instanceof LoadIndexedNode) {
                isRead = true;
                if (((ValueNode) currentNode).stamp(NodeView.DEFAULT).javaType(metaAccess).isArray()) {
                    nodesToProcess.addAll(currentNode.usages().snapshot());
                }
            } else if (currentNode instanceof StoreIndexedNode || currentNode instanceof StoreAtomicIndexedNode || currentNode instanceof WriteNode || currentNode instanceof JavaWriteNode) {
                MetaControlFlow meta = analyseControlFlowForWriting(currentNode, fatherNodeStore, isWrittenTrueCondition, isWrittenFalseCondition);
                fatherNodeStore = meta.getFatherNodeStore();
                isWrittenTrueCondition = meta.isWrittenTrueCondition();
                isWrittenFalseCondition = meta.isWrittenFalseCondition();
                isWritten = true;
<<<<<<< HEAD
            } else if (currentNode instanceof ReadNode || currentNode instanceof JavaReadNode) {
                ValueNode readNode = (ValueNode) currentNode;
                if (readNode.stamp(NodeView.DEFAULT) instanceof ObjectStamp) {
                    readNode.usages().forEach(nf::add);
                }
                isRead = true;
=======
                if (currentNode instanceof StoreIndexedNode) {
                    isWritingAllPositions = analyseWritingPositions((StoreIndexedNode) currentNode);
                }
>>>>>>> c1056bab
            } else if (currentNode instanceof LoadFieldNode) {
                LoadFieldNode loadField = (LoadFieldNode) currentNode;
                if (loadField.stamp(NodeView.DEFAULT) instanceof ObjectStamp) {
                    loadField.usages().forEach(nodesToProcess::add);
                }
                isReadField = true;
            } else if (currentNode instanceof StoreFieldNode) {
                MetaControlFlow meta = analyseControlFlowForWriting(currentNode, fatherNodeStore, isWrittenTrueCondition, isWrittenFalseCondition);
                fatherNodeStore = meta.getFatherNodeStore();
                isWrittenTrueCondition = meta.isWrittenTrueCondition();
                isWrittenFalseCondition = meta.isWrittenFalseCondition();
                isWrittenField = true;
                isReadField = true;
            } else if (currentNode instanceof MarkVectorStore) {
                isWritten = true;
            } else if (isNodeFromKnownObject(currentNode)) {
                // All known objects are passed by reference -> R/W (e.g., Atomics)
                isRead = true;
                isWritten = true;
<<<<<<< HEAD
            } else if (currentNode instanceof PiNode || currentNode instanceof AddressNode || currentNode instanceof OffsetAddressNode) {
                currentNode.usages().forEach(nf::add);
=======
            } else if (currentNode instanceof PiNode || currentNode instanceof AddressNode) {
                currentNode.usages().forEach(nodesToProcess::add);
>>>>>>> c1056bab
            }
        }

        if ((isWrittenTrueCondition ^ isWrittenFalseCondition) && !isWritingAllPositions) {
            isRead = true;
        }

        Access result = Access.NONE;
        if (isRead && isWritten) {
            result = Access.READ_WRITE;
        } else if (isRead) {
            result = Access.READ_ONLY;
        } else if (isWritten) {
            result = Access.WRITE_ONLY;
        }

        if (isReadField && isWrittenField) {
            result = Access.asArray()[result.position | Access.READ_WRITE.position];
        } else if (isReadField) {
            result = Access.asArray()[result.position | Access.READ_ONLY.position];
        } else if (isWrittenField) {
            result = Access.asArray()[result.position | Access.WRITE_ONLY.position];
        }

        return result;
    }

    /**
     * Quick check to obtain if the store index of the store operation covers all
     * iterations or a subset. This check is useful to determine READ-ONLY or
     * WRITE-ONLY Accesses over an array.
     *
     * @param storeIndexedNode
     *            store indexed (array) value
     * @return It returns true if the store covers all iterations.
     */
    private boolean analyseWritingPositions(StoreIndexedNode storeIndexedNode) {

        // Part I
        // Check first that we are not in an if-condition. This will mean that the
        // write-node is only for some iterations of the loop. Thus, even though the
        // induction variable is incremented by 1, the write is only affected by some of
        // the iterations of the loop.
        Node pre = storeIndexedNode.predecessor();
        while ((pre != null) && !(pre instanceof IfNode)) {
            pre = pre.predecessor();
        }

        if (pre != null) {
            if (pre.predecessor() instanceof BeginNode) {
                return false;
            }
        }

        // Part II
        // If the check was not false, then we can continue with the analysis
        ArrayDeque<Node> nodesToProcess = new ArrayDeque<>();
        HashSet<Node> visited = new HashSet<>();
        nodesToProcess.add(storeIndexedNode.index());
        while (!nodesToProcess.isEmpty()) {
            Node node = nodesToProcess.remove();
            visited.add(node);
            if (node instanceof ParallelStrideNode) {
                ParallelStrideNode parallelStrideNode = (ParallelStrideNode) node;
                Node valueNode = parallelStrideNode.value();
                if (valueNode instanceof ConstantNode) {
                    ConstantNode constantNode = (ConstantNode) valueNode;
                    ConstantNode constantNode1 = ConstantNode.forInt(1);
                    return constantNode.getValue().equals(constantNode1.getValue());
                }
            } else if (node instanceof BinaryArithmeticNode) {
                Node a = ((BinaryArithmeticNode<?>) node).getX();
                Node b = ((BinaryArithmeticNode<?>) node).getY();
                if (!visited.contains(a)) {
                    nodesToProcess.add(a);
                }
                if (!visited.contains(b)) {
                    nodesToProcess.add(b);
                }
            } else if (node instanceof PhiNode) {
                PhiNode phiNode = (PhiNode) node;
                for (ValueNode valuePhiNode : phiNode.values()) {
                    if (!visited.contains(valuePhiNode)) {
                        nodesToProcess.add(valuePhiNode);
                    }
                }
            }
        }
        return false;
    }

}<|MERGE_RESOLUTION|>--- conflicted
+++ resolved
@@ -23,15 +23,6 @@
  */
 package uk.ac.manchester.tornado.runtime.graal.phases;
 
-<<<<<<< HEAD
-import jdk.vm.ci.meta.Constant;
-import jdk.vm.ci.meta.MetaAccessProvider;
-import org.graalvm.compiler.core.common.type.ObjectStamp;
-import org.graalvm.compiler.graph.Node;
-import org.graalvm.compiler.nodes.*;
-import org.graalvm.compiler.nodes.extended.JavaReadNode;
-import org.graalvm.compiler.nodes.extended.JavaWriteNode;
-=======
 import static uk.ac.manchester.tornado.runtime.common.Tornado.debug;
 
 import java.util.ArrayDeque;
@@ -52,25 +43,24 @@
 import org.graalvm.compiler.nodes.StructuredGraph;
 import org.graalvm.compiler.nodes.ValueNode;
 import org.graalvm.compiler.nodes.calc.BinaryArithmeticNode;
->>>>>>> c1056bab
+import org.graalvm.compiler.nodes.extended.JavaReadNode;
+import org.graalvm.compiler.nodes.extended.JavaWriteNode;
 import org.graalvm.compiler.nodes.java.LoadFieldNode;
 import org.graalvm.compiler.nodes.java.LoadIndexedNode;
 import org.graalvm.compiler.nodes.java.StoreFieldNode;
 import org.graalvm.compiler.nodes.java.StoreIndexedNode;
-import org.graalvm.compiler.nodes.memory.address.AddressNode;
 import org.graalvm.compiler.nodes.memory.ReadNode;
 import org.graalvm.compiler.nodes.memory.WriteNode;
+import org.graalvm.compiler.nodes.memory.address.AddressNode;
 import org.graalvm.compiler.nodes.memory.address.OffsetAddressNode;
 import org.graalvm.compiler.phases.BasePhase;
+
+import jdk.vm.ci.meta.Constant;
+import jdk.vm.ci.meta.MetaAccessProvider;
 import uk.ac.manchester.tornado.api.common.Access;
 import uk.ac.manchester.tornado.runtime.graal.nodes.ParallelRangeNode;
 import uk.ac.manchester.tornado.runtime.graal.nodes.ParallelStrideNode;
 import uk.ac.manchester.tornado.runtime.graal.nodes.StoreAtomicIndexedNode;
-
-import java.util.ArrayDeque;
-import java.util.Queue;
-
-import static uk.ac.manchester.tornado.runtime.common.Tornado.debug;
 
 public class TornadoDataflowAnalysis extends BasePhase<TornadoSketchTierContext> {
 
@@ -225,18 +215,15 @@
                 isWrittenTrueCondition = meta.isWrittenTrueCondition();
                 isWrittenFalseCondition = meta.isWrittenFalseCondition();
                 isWritten = true;
-<<<<<<< HEAD
+                if (currentNode instanceof StoreIndexedNode) {
+                    isWritingAllPositions = analyseWritingPositions((StoreIndexedNode) currentNode);
+                }
             } else if (currentNode instanceof ReadNode || currentNode instanceof JavaReadNode) {
                 ValueNode readNode = (ValueNode) currentNode;
                 if (readNode.stamp(NodeView.DEFAULT) instanceof ObjectStamp) {
-                    readNode.usages().forEach(nf::add);
+                    readNode.usages().forEach(nodesToProcess::add);
                 }
                 isRead = true;
-=======
-                if (currentNode instanceof StoreIndexedNode) {
-                    isWritingAllPositions = analyseWritingPositions((StoreIndexedNode) currentNode);
-                }
->>>>>>> c1056bab
             } else if (currentNode instanceof LoadFieldNode) {
                 LoadFieldNode loadField = (LoadFieldNode) currentNode;
                 if (loadField.stamp(NodeView.DEFAULT) instanceof ObjectStamp) {
@@ -256,13 +243,8 @@
                 // All known objects are passed by reference -> R/W (e.g., Atomics)
                 isRead = true;
                 isWritten = true;
-<<<<<<< HEAD
             } else if (currentNode instanceof PiNode || currentNode instanceof AddressNode || currentNode instanceof OffsetAddressNode) {
-                currentNode.usages().forEach(nf::add);
-=======
-            } else if (currentNode instanceof PiNode || currentNode instanceof AddressNode) {
                 currentNode.usages().forEach(nodesToProcess::add);
->>>>>>> c1056bab
             }
         }
 
