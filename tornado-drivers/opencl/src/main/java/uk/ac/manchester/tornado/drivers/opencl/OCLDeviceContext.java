/*
 * This file is part of Tornado: A heterogeneous programming framework:
 * https://github.com/beehive-lab/tornadovm
 *
 * Copyright (c) 2013-2021, APT Group, Department of Computer Science,
 * School of Engineering, The University of Manchester. All rights reserved.
 * DO NOT ALTER OR REMOVE COPYRIGHT NOTICES OR THIS FILE HEADER.
 *
 * This code is free software; you can redistribute it and/or modify it
 * under the terms of the GNU General Public License version 2 only, as
 * published by the Free Software Foundation.
 *
 * This code is distributed in the hope that it will be useful, but WITHOUT
 * ANY WARRANTY; without even the implied warranty of MERCHANTABILITY or
 * FITNESS FOR A PARTICULAR PURPOSE.  See the GNU General Public License
 * version 2 for more details (a copy is included in the LICENSE file that
 * accompanied this code).
 *
 * You should have received a copy of the GNU General Public License version
 * 2 along with this work; if not, write to the Free Software Foundation,
 * Inc., 51 Franklin St, Fifth Floor, Boston, MA 02110-1301 USA.
 *
 * Authors: James Clarkson
 *
 */
package uk.ac.manchester.tornado.drivers.opencl;

import static uk.ac.manchester.tornado.drivers.opencl.OCLCommandQueue.EMPTY_EVENT;
import static uk.ac.manchester.tornado.runtime.common.Tornado.EVENT_WINDOW;
import static uk.ac.manchester.tornado.runtime.common.Tornado.USE_SYNC_FLUSH;
import static uk.ac.manchester.tornado.runtime.common.Tornado.getProperty;

import java.lang.foreign.MemorySegment;
import java.nio.ByteOrder;
import java.util.Comparator;
import java.util.HashMap;
import java.util.List;
import java.util.Map;

import uk.ac.manchester.tornado.api.common.Event;
import uk.ac.manchester.tornado.api.common.SchedulableTask;
import uk.ac.manchester.tornado.api.runtime.TornadoRuntime;
import uk.ac.manchester.tornado.drivers.common.EventDescriptor;
import uk.ac.manchester.tornado.drivers.common.TornadoBufferProvider;
import uk.ac.manchester.tornado.drivers.opencl.enums.OCLDeviceType;
import uk.ac.manchester.tornado.drivers.opencl.enums.OCLMemFlags;
import uk.ac.manchester.tornado.drivers.opencl.graal.OCLInstalledCode;
import uk.ac.manchester.tornado.drivers.opencl.graal.compiler.OCLCompilationResult;
import uk.ac.manchester.tornado.drivers.opencl.mm.OCLBufferInfo;
import uk.ac.manchester.tornado.drivers.opencl.mm.OCLMemoryManager;
import uk.ac.manchester.tornado.drivers.opencl.runtime.OCLBufferProvider;
import uk.ac.manchester.tornado.drivers.opencl.runtime.OCLTornadoDevice;
import uk.ac.manchester.tornado.runtime.common.TornadoLogger;
import uk.ac.manchester.tornado.runtime.tasks.meta.TaskMetaData;

public class OCLDeviceContext extends TornadoLogger implements OCLDeviceContextInterface {

    // FIXME: <REVISIT> Check the current utility of this buffer
    private static final long BUMP_BUFFER_SIZE = Long.decode(getProperty("tornado.opencl.bump.size", "0x100000"));
    private static final String[] BUMP_DEVICES = parseDevices(getProperty("tornado.opencl.bump.devices", "Iris Pro"));

    private final OCLTargetDevice device;
    private final OCLCommandQueue queue;
    private final OCLContext context;
    private final OCLMemoryManager memoryManager;
    private final long bumpBuffer;
    private final OCLCodeCache codeCache;
    private final OCLEventPool oclEventPool;
    private boolean needsBump;
    private boolean wasReset;
    private boolean printOnce = true;

    private final Map<MemorySegment, OCLBufferInfo> segmentToBufferMap;

    private final TornadoBufferProvider bufferProvider;

    protected OCLDeviceContext(OCLTargetDevice device, OCLCommandQueue queue, OCLContext context) {
        this.device = device;
        this.queue = queue;
        this.context = context;
        this.memoryManager = new OCLMemoryManager(this);
        this.codeCache = new OCLCodeCache(this);
        this.segmentToBufferMap = new HashMap<>();

        this.oclEventPool = new OCLEventPool(EVENT_WINDOW);

        needsBump = false;
        for (String bumpDevice : BUMP_DEVICES) {
            if (device.getDeviceName().equalsIgnoreCase(bumpDevice.trim())) {
                needsBump = true;
                break;
            }
        }

        if (needsBump) {
            bumpBuffer = context.createBuffer(OCLMemFlags.CL_MEM_READ_WRITE, BUMP_BUFFER_SIZE).getBuffer();
            info("device requires bump buffer: %s", device.getDeviceName());
        } else {
            bumpBuffer = -1;
        }
        bufferProvider = new OCLBufferProvider(this);

        this.device.setDeviceContext(this);
    }

    private static String[] parseDevices(String str) {
        return str.split(";");
    }

    public static String checkKernelName(String entryPoint) {
        if (entryPoint.contains("$")) {
            return entryPoint.replace("$", "_");
        }
        return entryPoint;
    }

    @Override
    public OCLTargetDevice getDevice() {
        return device;
    }

    @Override
    public String toString() {
        return String.format("[%d] %s", getDevice().getIndex(), getDevice().getDeviceName());
    }

    @Override
    public String getDeviceName() {
        return device.getDeviceName();
    }

    @Override
    public int getDriverIndex() {
        return TornadoRuntime.getTornadoRuntime().getDriverIndex(OCLDriver.class);
    }

    @Override
    public OCLContext getPlatformContext() {
        return context;
    }

    @Override
    public OCLMemoryManager getMemoryManager() {
        return memoryManager;
    }

    @Override
    public TornadoBufferProvider getBufferProvider() {
        return bufferProvider;
    }

    @Override
    public void sync() {
        if (USE_SYNC_FLUSH) {
            queue.flush();
        }
        queue.finish();
    }

    @Override
    public long getDeviceId() {
        return device.getId();
    }

    @Override
    public int enqueueBarrier() {
        long oclEvent = queue.enqueueBarrier();
        return (queue.getOpenclVersion() < 120) ? -1 : oclEventPool.registerEvent(oclEvent, EventDescriptor.DESC_SYNC_BARRIER, queue);
    }

    @Override
    public int enqueueMarker() {
        long oclEvent = queue.enqueueMarker();
        return queue.getOpenclVersion() < 120 ? -1 : oclEventPool.registerEvent(oclEvent, EventDescriptor.DESC_SYNC_MARKER, queue);
    }

    @Override
    public OCLProgram createProgramWithSource(byte[] source, long[] lengths) {
        return context.createProgramWithSource(source, lengths, this);
    }

    @Override
    public OCLProgram createProgramWithBinary(byte[] binary, long[] lengths) {
        return context.createProgramWithBinary(device.getId(), binary, lengths, this);
    }

    @Override
    public OCLProgram createProgramWithIL(byte[] spirvBinary, long[] lengths) {
        return context.createProgramWithIL(spirvBinary, lengths, this);
    }

    public int enqueueNDRangeKernel(OCLKernel kernel, int dim, long[] globalWorkOffset, long[] globalWorkSize, long[] localWorkSize, int[] waitEvents) {
        return oclEventPool.registerEvent(
                queue.enqueueNDRangeKernel(kernel, dim, globalWorkOffset, globalWorkSize, localWorkSize, oclEventPool.serialiseEvents(waitEvents, queue) ? oclEventPool.waitEventsBuffer : null),
                EventDescriptor.DESC_PARALLEL_KERNEL, queue);
    }

    public ByteOrder getByteOrder() {
        return device.isLittleEndian() ? ByteOrder.LITTLE_ENDIAN : ByteOrder.BIG_ENDIAN;
    }

    /*
     * Asynchronous writes to device
     */
    public int enqueueWriteBuffer(long bufferId, long offset, long bytes, byte[] array, long hostOffset, int[] waitEvents) {
        return oclEventPool.registerEvent(
                queue.enqueueWrite(bufferId, OpenCLBlocking.FALSE, offset, bytes, array, hostOffset, oclEventPool.serialiseEvents(waitEvents, queue) ? oclEventPool.waitEventsBuffer : null),
                EventDescriptor.DESC_WRITE_BYTE, queue);
    }

    public int enqueueWriteBuffer(long bufferId, long offset, long bytes, char[] array, long hostOffset, int[] waitEvents) {
        return oclEventPool.registerEvent(
                queue.enqueueWrite(bufferId, OpenCLBlocking.FALSE, offset, bytes, array, hostOffset, oclEventPool.serialiseEvents(waitEvents, queue) ? oclEventPool.waitEventsBuffer : null),
                EventDescriptor.DESC_WRITE_BYTE, queue);
    }

    public int enqueueWriteBuffer(long bufferId, long offset, long bytes, int[] array, long hostOffset, int[] waitEvents) {
        return oclEventPool.registerEvent(
                queue.enqueueWrite(bufferId, OpenCLBlocking.FALSE, offset, bytes, array, hostOffset, oclEventPool.serialiseEvents(waitEvents, queue) ? oclEventPool.waitEventsBuffer : null),
                EventDescriptor.DESC_WRITE_INT, queue);
    }

    public int enqueueWriteBuffer(long bufferId, long offset, long bytes, long[] array, long hostOffset, int[] waitEvents) {
        return oclEventPool.registerEvent(
                queue.enqueueWrite(bufferId, OpenCLBlocking.FALSE, offset, bytes, array, hostOffset, oclEventPool.serialiseEvents(waitEvents, queue) ? oclEventPool.waitEventsBuffer : null),
                EventDescriptor.DESC_WRITE_LONG, queue);
    }

    public int enqueueWriteBuffer(long bufferId, long offset, long bytes, short[] array, long hostOffset, int[] waitEvents) {
        return oclEventPool.registerEvent(
                queue.enqueueWrite(bufferId, OpenCLBlocking.FALSE, offset, bytes, array, hostOffset, oclEventPool.serialiseEvents(waitEvents, queue) ? oclEventPool.waitEventsBuffer : null),
                EventDescriptor.DESC_WRITE_SHORT, queue);
    }

    public int enqueueWriteBuffer(long bufferId, long offset, long bytes, float[] array, long hostOffset, int[] waitEvents) {
        return oclEventPool.registerEvent(
                queue.enqueueWrite(bufferId, OpenCLBlocking.FALSE, offset, bytes, array, hostOffset, oclEventPool.serialiseEvents(waitEvents, queue) ? oclEventPool.waitEventsBuffer : null),
                EventDescriptor.DESC_WRITE_FLOAT, queue);
    }

    public int enqueueWriteBuffer(long bufferId, long offset, long bytes, double[] array, long hostOffset, int[] waitEvents) {
        return oclEventPool.registerEvent(
                queue.enqueueWrite(bufferId, OpenCLBlocking.FALSE, offset, bytes, array, hostOffset, oclEventPool.serialiseEvents(waitEvents, queue) ? oclEventPool.waitEventsBuffer : null),
                EventDescriptor.DESC_WRITE_DOUBLE, queue);
    }

<<<<<<< HEAD
    public int enqueueWriteBuffer(long bufferId, long offset, long bytes, long hostPointer, long hostOffset, int[] waitEvents) {
        return oclEventPool.registerEvent(
                queue.enqueueWrite(bufferId, OpenCLBlocking.FALSE, offset, bytes, hostPointer, hostOffset, oclEventPool.serialiseEvents(waitEvents, queue) ? oclEventPool.waitEventsBuffer : null),
                EventDescriptor.DESC_WRITE_SEGMENT, queue);
=======
    public int enqueueWriteBuffer(long bufferId, long deviceOffset, long bytes, long hostPointer, long hostOffset, int[] waitEvents) {
        return oclEventPool.registerEvent(queue.enqueueWrite(bufferId, OpenCLBlocking.FALSE, deviceOffset, bytes, hostPointer, hostOffset,
                oclEventPool.serialiseEvents(waitEvents, queue) ? oclEventPool.waitEventsBuffer : null), EventDescriptor.DESC_WRITE_SEGMENT, queue);
>>>>>>> 9dedcd1e
    }

    /*
     * ASync reads from device
     *
     */
    public int enqueueReadBuffer(long bufferId, long offset, long bytes, byte[] array, long hostOffset, int[] waitEvents) {
        return oclEventPool.registerEvent(
                queue.enqueueRead(bufferId, OpenCLBlocking.FALSE, offset, bytes, array, hostOffset, oclEventPool.serialiseEvents(waitEvents, queue) ? oclEventPool.waitEventsBuffer : null),
                EventDescriptor.DESC_READ_BYTE, queue);
    }

    public int enqueueReadBuffer(long bufferId, long offset, long bytes, char[] array, long hostOffset, int[] waitEvents) {
        return oclEventPool.registerEvent(
                queue.enqueueRead(bufferId, OpenCLBlocking.FALSE, offset, bytes, array, hostOffset, oclEventPool.serialiseEvents(waitEvents, queue) ? oclEventPool.waitEventsBuffer : null),
                EventDescriptor.DESC_READ_BYTE, queue);
    }

    public int enqueueReadBuffer(long bufferId, long offset, long bytes, int[] array, long hostOffset, int[] waitEvents) {
        return oclEventPool.registerEvent(
                queue.enqueueRead(bufferId, OpenCLBlocking.FALSE, offset, bytes, array, hostOffset, oclEventPool.serialiseEvents(waitEvents, queue) ? oclEventPool.waitEventsBuffer : null),
                EventDescriptor.DESC_READ_INT, queue);
    }

    public int enqueueReadBuffer(long bufferId, long offset, long bytes, long[] array, long hostOffset, int[] waitEvents) {
        return oclEventPool.registerEvent(
                queue.enqueueRead(bufferId, OpenCLBlocking.FALSE, offset, bytes, array, hostOffset, oclEventPool.serialiseEvents(waitEvents, queue) ? oclEventPool.waitEventsBuffer : null),
                EventDescriptor.DESC_READ_LONG, queue);
    }

    public int enqueueReadBuffer(long bufferId, long offset, long bytes, float[] array, long hostOffset, int[] waitEvents) {
        return oclEventPool.registerEvent(
                queue.enqueueRead(bufferId, OpenCLBlocking.FALSE, offset, bytes, array, hostOffset, oclEventPool.serialiseEvents(waitEvents, queue) ? oclEventPool.waitEventsBuffer : null),
                EventDescriptor.DESC_READ_FLOAT, queue);
    }

    public int enqueueReadBuffer(long bufferId, long offset, long bytes, double[] array, long hostOffset, int[] waitEvents) {
        return oclEventPool.registerEvent(
                queue.enqueueRead(bufferId, OpenCLBlocking.FALSE, offset, bytes, array, hostOffset, oclEventPool.serialiseEvents(waitEvents, queue) ? oclEventPool.waitEventsBuffer : null),
                EventDescriptor.DESC_READ_DOUBLE, queue);
    }

    public int enqueueReadBuffer(long bufferId, long offset, long bytes, short[] array, long hostOffset, int[] waitEvents) {
        return oclEventPool.registerEvent(
                queue.enqueueRead(bufferId, OpenCLBlocking.FALSE, offset, bytes, array, hostOffset, oclEventPool.serialiseEvents(waitEvents, queue) ? oclEventPool.waitEventsBuffer : null),
                EventDescriptor.DESC_READ_SHORT, queue);
    }

    public int enqueueReadBuffer(long bufferId, long offset, long bytes, long hostPointer, long hostOffset, int[] waitEvents) {
        return oclEventPool.registerEvent(
                queue.enqueueRead(bufferId, OpenCLBlocking.FALSE, offset, bytes, hostPointer, hostOffset, oclEventPool.serialiseEvents(waitEvents, queue) ? oclEventPool.waitEventsBuffer : null),
                EventDescriptor.DESC_READ_SEGMENT, queue);
    }

    /*
     * Synchronous writes to device
     */
    public void writeBuffer(long bufferId, long offset, long bytes, byte[] array, long hostOffset, int[] waitEvents) {
        oclEventPool.registerEvent(
                queue.enqueueWrite(bufferId, OpenCLBlocking.TRUE, offset, bytes, array, hostOffset, oclEventPool.serialiseEvents(waitEvents, queue) ? oclEventPool.waitEventsBuffer : null),
                EventDescriptor.DESC_WRITE_BYTE, queue);
    }

    public void writeBuffer(long bufferId, long offset, long bytes, char[] array, long hostOffset, int[] waitEvents) {
        oclEventPool.registerEvent(
                queue.enqueueWrite(bufferId, OpenCLBlocking.TRUE, offset, bytes, array, hostOffset, oclEventPool.serialiseEvents(waitEvents, queue) ? oclEventPool.waitEventsBuffer : null),
                EventDescriptor.DESC_WRITE_BYTE, queue);
    }

    public void writeBuffer(long bufferId, long offset, long bytes, int[] array, long hostOffset, int[] waitEvents) {
        oclEventPool.registerEvent(
                queue.enqueueWrite(bufferId, OpenCLBlocking.TRUE, offset, bytes, array, hostOffset, oclEventPool.serialiseEvents(waitEvents, queue) ? oclEventPool.waitEventsBuffer : null),
                EventDescriptor.DESC_WRITE_INT, queue);
    }

    public void writeBuffer(long bufferId, long offset, long bytes, long[] array, long hostOffset, int[] waitEvents) {
        oclEventPool.registerEvent(
                queue.enqueueWrite(bufferId, OpenCLBlocking.TRUE, offset, bytes, array, hostOffset, oclEventPool.serialiseEvents(waitEvents, queue) ? oclEventPool.waitEventsBuffer : null),
                EventDescriptor.DESC_WRITE_LONG, queue);
    }

    public void writeBuffer(long bufferId, long offset, long bytes, short[] array, long hostOffset, int[] waitEvents) {
        oclEventPool.registerEvent(
                queue.enqueueWrite(bufferId, OpenCLBlocking.TRUE, offset, bytes, array, hostOffset, oclEventPool.serialiseEvents(waitEvents, queue) ? oclEventPool.waitEventsBuffer : null),
                EventDescriptor.DESC_WRITE_SHORT, queue);
    }

    public void writeBuffer(long bufferId, long offset, long bytes, float[] array, long hostOffset, int[] waitEvents) {
        oclEventPool.registerEvent(
                queue.enqueueWrite(bufferId, OpenCLBlocking.TRUE, offset, bytes, array, hostOffset, oclEventPool.serialiseEvents(waitEvents, queue) ? oclEventPool.waitEventsBuffer : null),
                EventDescriptor.DESC_WRITE_FLOAT, queue);
    }

    public void writeBuffer(long bufferId, long offset, long bytes, double[] array, long hostOffset, int[] waitEvents) {
        oclEventPool.registerEvent(
                queue.enqueueWrite(bufferId, OpenCLBlocking.TRUE, offset, bytes, array, hostOffset, oclEventPool.serialiseEvents(waitEvents, queue) ? oclEventPool.waitEventsBuffer : null),
                EventDescriptor.DESC_WRITE_DOUBLE, queue);
    }

    public void writeBuffer(long bufferId, long offset, long bytes, long hostPointer, long hostOffset, int[] waitEvents) {
        oclEventPool.registerEvent(
                queue.enqueueWrite(bufferId, OpenCLBlocking.TRUE, offset, bytes, hostPointer, hostOffset, oclEventPool.serialiseEvents(waitEvents, queue) ? oclEventPool.waitEventsBuffer : null),
                EventDescriptor.DESC_WRITE_SEGMENT, queue);
    }

    /*
     * Synchronous reads from device
     */
    public int readBuffer(long bufferId, long offset, long bytes, byte[] array, long hostOffset, int[] waitEvents) {
        return oclEventPool.registerEvent(
                queue.enqueueRead(bufferId, OpenCLBlocking.TRUE, offset, bytes, array, hostOffset, oclEventPool.serialiseEvents(waitEvents, queue) ? oclEventPool.waitEventsBuffer : null),
                EventDescriptor.DESC_READ_BYTE, queue);
    }

    public int readBuffer(long bufferId, long offset, long bytes, char[] array, long hostOffset, int[] waitEvents) {
        return oclEventPool.registerEvent(
                queue.enqueueRead(bufferId, OpenCLBlocking.TRUE, offset, bytes, array, hostOffset, oclEventPool.serialiseEvents(waitEvents, queue) ? oclEventPool.waitEventsBuffer : null),
                EventDescriptor.DESC_READ_BYTE, queue);
    }

    public int readBuffer(long bufferId, long offset, long bytes, int[] array, long hostOffset, int[] waitEvents) {
        return oclEventPool.registerEvent(
                queue.enqueueRead(bufferId, OpenCLBlocking.TRUE, offset, bytes, array, hostOffset, oclEventPool.serialiseEvents(waitEvents, queue) ? oclEventPool.waitEventsBuffer : null),
                EventDescriptor.DESC_READ_INT, queue);
    }

    public int readBuffer(long bufferId, long offset, long bytes, long[] array, long hostOffset, int[] waitEvents) {
        return oclEventPool.registerEvent(
                queue.enqueueRead(bufferId, OpenCLBlocking.TRUE, offset, bytes, array, hostOffset, oclEventPool.serialiseEvents(waitEvents, queue) ? oclEventPool.waitEventsBuffer : null),
                EventDescriptor.DESC_READ_LONG, queue);
    }

    public int readBuffer(long bufferId, long offset, long bytes, float[] array, long hostOffset, int[] waitEvents) {
        return oclEventPool.registerEvent(
                queue.enqueueRead(bufferId, OpenCLBlocking.TRUE, offset, bytes, array, hostOffset, oclEventPool.serialiseEvents(waitEvents, queue) ? oclEventPool.waitEventsBuffer : null),
                EventDescriptor.DESC_READ_FLOAT, queue);
    }

    public int readBuffer(long bufferId, long offset, long bytes, double[] array, long hostOffset, int[] waitEvents) {
        return oclEventPool.registerEvent(
                queue.enqueueRead(bufferId, OpenCLBlocking.TRUE, offset, bytes, array, hostOffset, oclEventPool.serialiseEvents(waitEvents, queue) ? oclEventPool.waitEventsBuffer : null),
                EventDescriptor.DESC_READ_DOUBLE, queue);

    }

    public int readBuffer(long bufferId, long offset, long bytes, short[] array, long hostOffset, int[] waitEvents) {
        return oclEventPool.registerEvent(
                queue.enqueueRead(bufferId, OpenCLBlocking.TRUE, offset, bytes, array, hostOffset, oclEventPool.serialiseEvents(waitEvents, queue) ? oclEventPool.waitEventsBuffer : null),
                EventDescriptor.DESC_READ_SHORT, queue);
    }

    public int readBuffer(long bufferId, long offset, long bytes, long hostPointer, long hostOffset, int[] waitEvents) {
        return oclEventPool.registerEvent(
                queue.enqueueRead(bufferId, OpenCLBlocking.TRUE, offset, bytes, hostPointer, hostOffset, oclEventPool.serialiseEvents(waitEvents, queue) ? oclEventPool.waitEventsBuffer : null),
                EventDescriptor.DESC_READ_SEGMENT, queue);
    }

    public int enqueueBarrier(int[] events) {
        long oclEvent = queue.enqueueBarrier(oclEventPool.serialiseEvents(events, queue) ? oclEventPool.waitEventsBuffer : null);
        return queue.getOpenclVersion() < 120 ? -1 : oclEventPool.registerEvent(oclEvent, EventDescriptor.DESC_SYNC_BARRIER, queue);
    }

    public int enqueueMarker(int[] events) {
        long oclEvent = queue.enqueueMarker(oclEventPool.serialiseEvents(events, queue) ? oclEventPool.waitEventsBuffer : null);
        return queue.getOpenclVersion() < 120 ? -1 : oclEventPool.registerEvent(oclEvent, EventDescriptor.DESC_SYNC_MARKER, queue);
    }

    public void reset() {
        oclEventPool.reset();
        codeCache.reset();
<<<<<<< HEAD
        //TODO
//        // Release the pinned buffers
//        for (OCLBufferInfo segmentInfo : segmentToBufferMap.values()) {
//            try {
//                OCLContext.clReleaseMemObject(segmentInfo.getBufferId());
//            } catch (OCLException e) {
//                Tornado.fatal("Failed to release buffer %ld", segmentInfo.getBufferId());
//                e.printStackTrace();
//            }
//        }
//        segmentToBufferMap.clear();
=======
        // TODO
        // // Release the pinned buffers
        // for (OCLBufferInfo segmentInfo : segmentToBufferMap.values()) {
        // try {
        // OCLContext.clReleaseMemObject(segmentInfo.getBufferId());
        // } catch (OCLException e) {
        // Tornado.fatal("Failed to release buffer %ld", segmentInfo.getBufferId());
        // e.printStackTrace();
        // }
        // }
        // segmentToBufferMap.clear();
>>>>>>> 9dedcd1e
        wasReset = true;
    }

    public OCLTornadoDevice asMapping() {
        return new OCLTornadoDevice(context.getPlatformIndex(), device.getIndex());
    }

    public String getId() {
        return String.format("opencl-%d-%d", context.getPlatformIndex(), device.getIndex());
    }

    public void dumpEvents() {
        List<OCLEvent> events = oclEventPool.getEvents();

        final String deviceName = "Opencl-" + context.getPlatformIndex() + "-" + device.getIndex();
        System.out.printf("Found %d events on device %s:\n", events.size(), deviceName);
        if (events.isEmpty()) {
            return;
        }

        events.sort(Comparator.comparingLong(OCLEvent::getCLSubmitTime).thenComparingLong(OCLEvent::getCLStartTime));

        long base = events.get(0).getCLSubmitTime();
        System.out.println("event: device,type,info,queued,submitted,start,end,status");
        events.forEach(event -> System.out.printf("event: %s,%s,%s,0x%x,%d,%d,%d,%s\n", deviceName, event.getName(), event.getOclEventID(), event.getCLQueuedTime() - base,
                event.getCLSubmitTime() - base, event.getCLStartTime() - base, event.getCLEndTime() - base, event.getStatus()));
    }

    @Override
    public boolean needsBump() {
        return needsBump;
    }

    @Override
    public boolean wasReset() {
        return wasReset;
    }

    @Override
    public void setResetToFalse() {
        wasReset = false;
    }

    @Override
    public boolean isPlatformFPGA() {
        return getDevice().getDeviceType() == OCLDeviceType.CL_DEVICE_TYPE_ACCELERATOR && (getPlatformContext().getPlatform().getName().toLowerCase().contains("fpga") || isPlatformXilinxFPGA());
    }

    @Override
    public boolean isPlatformXilinxFPGA() {
        return getPlatformContext().getPlatform().getName().toLowerCase().contains("xilinx");
    }

    @Override
    public boolean isFP64Supported() {
        return device.isDeviceDoubleFPSupported();
    }

    @Override
    public int getDeviceIndex() {
        return device.getIndex();
    }

    @Override
    public int getDevicePlatform() {
        return context.getPlatformIndex();
    }

    public long getBumpBuffer() {
        return bumpBuffer;
    }

    public void retainEvent(int localEventId) {
        oclEventPool.retainEvent(localEventId);
    }

    public Event resolveEvent(int event) {
        if (event == -1) {
            return EMPTY_EVENT;
        }
        return new OCLEvent(oclEventPool.getDescriptor(event).getNameDescription(), queue, event, oclEventPool.getOCLEvent(event));
    }

    public void flush() {
        queue.flush();
    }

    public void finish() {
        queue.finish();
    }

    public void flushEvents() {
        queue.flushEvents();
    }

    public boolean isKernelAvailable() {
        return codeCache.isKernelAvailable();
    }

    public OCLInstalledCode installCode(OCLCompilationResult result) {
        return installCode(result.getMeta(), result.getId(), result.getName(), result.getTargetCode());
    }

    public OCLInstalledCode installCode(TaskMetaData meta, String id, String entryPoint, byte[] code) {
        entryPoint = checkKernelName(entryPoint);
        return codeCache.installSource(meta, id, entryPoint, code);
    }

    public OCLInstalledCode installCode(String id, String entryPoint, byte[] code, boolean shouldCompile) {
        return codeCache.installFPGASource(id, entryPoint, code, shouldCompile);
    }

    public boolean isCached(String id, String entryPoint) {
        entryPoint = checkKernelName(entryPoint);
        return codeCache.isCached(id + "-" + entryPoint);
    }

    @Override
    public boolean isCached(String methodName, SchedulableTask task) {
        methodName = checkKernelName(methodName);
        return codeCache.isCached(task.getId() + "-" + methodName);
    }

    public OCLInstalledCode getInstalledCode(String id, String entryPoint) {
        entryPoint = checkKernelName(entryPoint);
        return codeCache.getInstalledCode(id, entryPoint);
    }

    public OCLCodeCache getCodeCache() {
        return this.codeCache;
    }

    public Map<MemorySegment, OCLBufferInfo> getSegmentToBufferMap() {
        return segmentToBufferMap;
    }

}<|MERGE_RESOLUTION|>--- conflicted
+++ resolved
@@ -244,16 +244,9 @@
                 EventDescriptor.DESC_WRITE_DOUBLE, queue);
     }
 
-<<<<<<< HEAD
-    public int enqueueWriteBuffer(long bufferId, long offset, long bytes, long hostPointer, long hostOffset, int[] waitEvents) {
-        return oclEventPool.registerEvent(
-                queue.enqueueWrite(bufferId, OpenCLBlocking.FALSE, offset, bytes, hostPointer, hostOffset, oclEventPool.serialiseEvents(waitEvents, queue) ? oclEventPool.waitEventsBuffer : null),
-                EventDescriptor.DESC_WRITE_SEGMENT, queue);
-=======
     public int enqueueWriteBuffer(long bufferId, long deviceOffset, long bytes, long hostPointer, long hostOffset, int[] waitEvents) {
         return oclEventPool.registerEvent(queue.enqueueWrite(bufferId, OpenCLBlocking.FALSE, deviceOffset, bytes, hostPointer, hostOffset,
                 oclEventPool.serialiseEvents(waitEvents, queue) ? oclEventPool.waitEventsBuffer : null), EventDescriptor.DESC_WRITE_SEGMENT, queue);
->>>>>>> 9dedcd1e
     }
 
     /*
@@ -424,19 +417,6 @@
     public void reset() {
         oclEventPool.reset();
         codeCache.reset();
-<<<<<<< HEAD
-        //TODO
-//        // Release the pinned buffers
-//        for (OCLBufferInfo segmentInfo : segmentToBufferMap.values()) {
-//            try {
-//                OCLContext.clReleaseMemObject(segmentInfo.getBufferId());
-//            } catch (OCLException e) {
-//                Tornado.fatal("Failed to release buffer %ld", segmentInfo.getBufferId());
-//                e.printStackTrace();
-//            }
-//        }
-//        segmentToBufferMap.clear();
-=======
         // TODO
         // // Release the pinned buffers
         // for (OCLBufferInfo segmentInfo : segmentToBufferMap.values()) {
@@ -448,7 +428,6 @@
         // }
         // }
         // segmentToBufferMap.clear();
->>>>>>> 9dedcd1e
         wasReset = true;
     }
 
