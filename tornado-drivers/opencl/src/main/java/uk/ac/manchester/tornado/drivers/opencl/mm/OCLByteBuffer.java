--- conflicted
+++ resolved
@@ -40,13 +40,9 @@
     private static final int BYTES_PER_INTEGER = 4;
     protected final long bytes;
     protected final OCLDeviceContext deviceContext;
-<<<<<<< HEAD
-    private OCLBufferInfo bufferInfo;
-=======
     private final long oclBufferId;
     private final long offset;
     protected ByteBuffer buffer;
->>>>>>> 4d3656a0
 
     public OCLByteBuffer(OCLDeviceContext deviceContext, final long oclBufferId, final long offset, final long numBytes) {
         this.deviceContext = deviceContext;
