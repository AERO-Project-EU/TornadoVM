/*
 * This file is part of Tornado: A heterogeneous programming framework:
 * https://github.com/beehive-lab/tornadovm
 *
 * Copyright (c) 2013-2020, APT Group, Department of Computer Science,
 * The University of Manchester. All rights reserved.
 * DO NOT ALTER OR REMOVE COPYRIGHT NOTICES OR THIS FILE HEADER.
 *
 * This code is free software; you can redistribute it and/or modify it
 * under the terms of the GNU General Public License version 2 only, as
 * published by the Free Software Foundation.
 *
 * This code is distributed in the hope that it will be useful, but WITHOUT
 * ANY WARRANTY; without even the implied warranty of MERCHANTABILITY or
 * FITNESS FOR A PARTICULAR PURPOSE.  See the GNU General Public License
 * version 2 for more details (a copy is included in the LICENSE file that
 * accompanied this code).
 *
 * You should have received a copy of the GNU General Public License version
 * 2 along with this work; if not, write to the Free Software Foundation,
 * Inc., 51 Franklin St, Fifth Floor, Boston, MA 02110-1301 USA.
 *
 * Authors: James Clarkson
 *
 */
package uk.ac.manchester.tornado.drivers.opencl;

import uk.ac.manchester.tornado.api.common.Event;
import uk.ac.manchester.tornado.drivers.opencl.exceptions.OCLException;
import uk.ac.manchester.tornado.runtime.EmptyEvent;
import uk.ac.manchester.tornado.runtime.common.Tornado;
import uk.ac.manchester.tornado.runtime.common.TornadoLogger;

import java.nio.ByteBuffer;

import static uk.ac.manchester.tornado.api.exceptions.TornadoInternalError.guarantee;
import static uk.ac.manchester.tornado.drivers.opencl.enums.OCLCommandQueueInfo.CL_QUEUE_CONTEXT;
import static uk.ac.manchester.tornado.drivers.opencl.enums.OCLCommandQueueInfo.CL_QUEUE_DEVICE;
import static uk.ac.manchester.tornado.runtime.common.Tornado.MARKER_USE_BARRIER;

public class OCLCommandQueue extends TornadoLogger {

    protected static final Event EMPTY_EVENT = new EmptyEvent();

    private final long commandQueue;
    private final ByteBuffer buffer;
    private final long properties;
    private final int openclVersion;

    public OCLCommandQueue(long id, long properties, int version) {
        this.commandQueue = id;
        this.properties = properties;
        this.buffer = ByteBuffer.allocate(128);
        this.buffer.order(OpenCL.BYTE_ORDER);
        this.openclVersion = version;
    }

    static native void clReleaseCommandQueue(long queueId) throws OCLException;

    static native void clGetCommandQueueInfo(long queueId, int info, byte[] buffer) throws OCLException;

    /**
     * Dispatch an OpenCL kernel via a JNI call.
     *
     * @param queueId
     *            OpenCL command queue object
     * @param kernelId
     *            OpenCL kernel ID object
     * @param dim
     *            Dimensions of the Kernel (1D, 2D or 3D)
     * @param global_work_offset
     *            Offset within global access
     * @param global_work_size
     *            Total number of threads to launch
     * @param local_work_size
     *            Local work group size
     * @param events
     *            List of events
     * @return Returns an event's ID
     * @throws OCLException
     *             OpenCL Exception
     */
    static native long clEnqueueNDRangeKernel(long queueId, long kernelId, int dim, long[] global_work_offset, long[] global_work_size, long[] local_work_size, long[] events) throws OCLException;

    static native long writeArrayToDevice(long queueId, byte[] buffer, long hostOffset, boolean blocking, long offset, long bytes, long ptr, long[] events) throws OCLException;

    static native long writeArrayToDevice(long queueId, char[] buffer, long hostOffset, boolean blocking, long offset, long bytes, long ptr, long[] events) throws OCLException;

    static native long writeArrayToDevice(long queueId, short[] buffer, long hostOffset, boolean blocking, long offset, long bytes, long ptr, long[] events) throws OCLException;

    static native long writeArrayToDevice(long queueId, int[] buffer, long hostOffset, boolean blocking, long offset, long bytes, long ptr, long[] events) throws OCLException;

    static native long writeArrayToDevice(long queueId, long[] buffer, long hostOffset, boolean blocking, long offset, long bytes, long ptr, long[] events) throws OCLException;

    static native long writeArrayToDevice(long queueId, float[] buffer, long hostOffset, boolean blocking, long offset, long bytes, long ptr, long[] events) throws OCLException;

    static native long writeArrayToDevice(long queueId, double[] buffer, long hostOffset, boolean blocking, long offset, long bytes, long ptr, long[] events) throws OCLException;

    native static long writeArrayToDevice(long queueId, long hostPointer, long hostOffset, boolean blocking, long offset, long bytes, long ptr, long[] events) throws OCLException;

    static native long readArrayFromDevice(long queueId, byte[] buffer, long hostOffset, boolean blocking, long offset, long bytes, long ptr, long[] events) throws OCLException;

    static native long readArrayFromDevice(long queueId, char[] buffer, long hostOffset, boolean blocking, long offset, long bytes, long ptr, long[] events) throws OCLException;

    static native long readArrayFromDevice(long queueId, short[] buffer, long hostOffset, boolean blocking, long offset, long bytes, long ptr, long[] events) throws OCLException;

    static native long readArrayFromDevice(long queueId, int[] buffer, long hostOffset, boolean blocking, long offset, long bytes, long ptr, long[] events) throws OCLException;

    static native long readArrayFromDevice(long queueId, long[] buffer, long hostOffset, boolean blocking, long offset, long bytes, long ptr, long[] events) throws OCLException;

    static native long readArrayFromDevice(long queueId, float[] buffer, long hostOffset, boolean blocking, long offset, long bytes, long ptr, long[] events) throws OCLException;

    static native long readArrayFromDevice(long queueId, double[] buffer, long hostOffset, boolean blocking, long offset, long bytes, long ptr, long[] events) throws OCLException;

<<<<<<< HEAD
    native static long readArrayFromDevice(long queueId, long hostPointer, long hostOffset, boolean blocking, long offset, long bytes, long ptr, long[] events) throws OCLException;
=======
    static native long readArrayFromDeviceOffHeap(long queueId, long hostPointer, long hostOffset, boolean blocking, long offset, long bytes, long ptr, long[] events) throws OCLException;
>>>>>>> 9dedcd1e

    static native void clEnqueueWaitForEvents(long queueId, long[] events) throws OCLException;

    /*
     * for OpenCL 1.2 implementations
     */
    static native long clEnqueueMarkerWithWaitList(long queueId, long[] events) throws OCLException;

    static native long clEnqueueBarrierWithWaitList(long queueId, long[] events) throws OCLException;

    static native void clFlush(long queueId) throws OCLException;

    static native void clFinish(long queueId) throws OCLException;

    public void flushEvents() {
        try {
            clFlush(commandQueue);
        } catch (OCLException e) {
            e.printStackTrace();
        }
    }

    public long getContextId() {
        long result = -1;
        buffer.clear();
        try {
            clGetCommandQueueInfo(commandQueue, CL_QUEUE_CONTEXT.getValue(), buffer.array());
            result = buffer.getLong();
        } catch (OCLException e) {
            error(e.getMessage());
        }

        return result;
    }

    public long getDeviceId() {
        long result = -1;
        buffer.clear();
        try {
            clGetCommandQueueInfo(commandQueue, CL_QUEUE_DEVICE.getValue(), buffer.array());
            result = buffer.getLong();
        } catch (OCLException e) {
            error(e.getMessage());
        }

        return result;
    }

    public long getProperties() {
        return properties;
    }

    /**
     * Enqueues a barrier into the command queue of the specified device
     *
     */
    public long enqueueBarrier() {
        return enqueueBarrier(null);
    }

    public long enqueueMarker() {
        return enqueueMarker(null);
    }

    public void cleanup() {
        try {
            clReleaseCommandQueue(commandQueue);
        } catch (OCLException e) {
            e.printStackTrace();
        }
    }

    @Override
    public String toString() {
        return String.format("Queue: context=0x%x, device=0x%x", getContextId(), getDeviceId());
    }

    public long enqueueNDRangeKernel(OCLKernel kernel, int dim, long[] globalWorkOffset, long[] globalWorkSize, long[] localWorkSize, long[] waitEvents) {
        try {
            return clEnqueueNDRangeKernel(commandQueue, kernel.getOclKernelID(), dim, (openclVersion > 100) ? globalWorkOffset : null, globalWorkSize, localWorkSize, waitEvents);
        } catch (OCLException e) {
            error(e.getMessage());
        }

        if (Tornado.FORCE_BLOCKING_API_CALLS) {
            enqueueBarrier();
        }
        return -1;
    }

    public long enqueueWrite(long devicePtr, boolean blocking, long offset, long bytes, byte[] array, long hostOffset, long[] waitEvents) {
        guarantee(array != null, "null array");
        try {
            return writeArrayToDevice(commandQueue, array, hostOffset, blocking, offset, bytes, devicePtr, waitEvents);
        } catch (OCLException e) {
            error(e.getMessage());
        }
        return -1;
    }

    public long enqueueWrite(long devicePtr, boolean blocking, long offset, long bytes, char[] array, long hostOffset, long[] waitEvents) {
        guarantee(array != null, "null array");
        try {
            return writeArrayToDevice(commandQueue, array, hostOffset, blocking, offset, bytes, devicePtr, waitEvents);
        } catch (OCLException e) {
            error(e.getMessage());
        }
        return -1;
    }

    public long enqueueWrite(long devicePtr, boolean blocking, long offset, long bytes, int[] array, long hostOffset, long[] waitEvents) {
        guarantee(array != null, "null array");
        try {
            return writeArrayToDevice(commandQueue, array, hostOffset, blocking, offset, bytes, devicePtr, waitEvents);
        } catch (OCLException e) {
            error(e.getMessage());
        }
        return -1;
    }

    public long enqueueWrite(long devicePtr, boolean blocking, long offset, long bytes, short[] array, long hostOffset, long[] waitEvents) {
        guarantee(array != null, "null array");
        try {
            return writeArrayToDevice(commandQueue, array, hostOffset, blocking, offset, bytes, devicePtr, waitEvents);
        } catch (OCLException e) {
            error(e.getMessage());
        }
        return -1;
    }

    public long enqueueWrite(long devicePtr, boolean blocking, long offset, long bytes, long[] array, long hostOffset, long[] waitEvents) {
        guarantee(array != null, "null array");
        try {
            return writeArrayToDevice(commandQueue, array, hostOffset, blocking, offset, bytes, devicePtr, waitEvents);
        } catch (OCLException e) {
            error(e.getMessage());
        }
        return -1;
    }

    public long enqueueWrite(long devicePtr, boolean blocking, long offset, long bytes, float[] array, long hostOffset, long[] waitEvents) {
        guarantee(array != null, "null array");
        try {
            return writeArrayToDevice(commandQueue, array, hostOffset, blocking, offset, bytes, devicePtr, waitEvents);
        } catch (OCLException e) {
            error(e.getMessage());
        }
        return -1;
    }

    public long enqueueWrite(long devicePtr, boolean blocking, long offset, long bytes, double[] array, long hostOffset, long[] waitEvents) {
        guarantee(array != null, "null array");
        try {
            return writeArrayToDevice(commandQueue, array, hostOffset, blocking, offset, bytes, devicePtr, waitEvents);
        } catch (OCLException e) {
            error(e.getMessage());
        }
        return -1;
    }

    public long enqueueWrite(long devicePtr, boolean blocking, long offset, long bytes, long hostPointer, long hostOffset, long[] waitEvents) {
        guarantee(hostPointer != 0, "null segment");
        try {
            return writeArrayToDevice(commandQueue, hostPointer, hostOffset, blocking, offset, bytes, devicePtr, waitEvents);
        } catch (OCLException e) {
            error(e.getMessage());
        }
        return -1;
    }

    public long enqueueRead(long devicePtr, boolean blocking, long offset, long bytes, byte[] array, long hostOffset, long[] waitEvents) {
        guarantee(array != null, "null array");
        try {
            return readArrayFromDevice(commandQueue, array, hostOffset, blocking, offset, bytes, devicePtr, waitEvents);
        } catch (OCLException e) {
            error(e.getMessage());
        }
        return -1;
    }

    public long enqueueRead(long devicePtr, boolean blocking, long offset, long bytes, char[] array, long hostOffset, long[] waitEvents) {
        guarantee(array != null, "null array");
        try {
            return readArrayFromDevice(commandQueue, array, hostOffset, blocking, offset, bytes, devicePtr, waitEvents);
        } catch (OCLException e) {
            error(e.getMessage());
        }
        return -1;
    }

    public long enqueueRead(long devicePtr, boolean blocking, long offset, long bytes, int[] array, long hostOffset, long[] waitEvents) {
        guarantee(array != null, "null array");
        try {
            return readArrayFromDevice(commandQueue, array, hostOffset, blocking, offset, bytes, devicePtr, waitEvents);
        } catch (OCLException e) {
            error(e.getMessage());
        }
        return -1;
    }

    public long enqueueRead(long devicePtr, boolean blocking, long offset, long bytes, short[] array, long hostOffset, long[] waitEvents) {
        guarantee(array != null, "array is null");
        try {
            return readArrayFromDevice(commandQueue, array, hostOffset, blocking, offset, bytes, devicePtr, waitEvents);
        } catch (OCLException e) {
            error(e.getMessage());
        }
        return -1;
    }

    public long enqueueRead(long devicePtr, boolean blocking, long offset, long bytes, long[] array, long hostOffset, long[] waitEvents) {
        guarantee(array != null, "array is null");
        try {
            return readArrayFromDevice(commandQueue, array, hostOffset, blocking, offset, bytes, devicePtr, waitEvents);
        } catch (OCLException e) {
            error(e.getMessage());
        }
        return -1;
    }

    public long enqueueRead(long devicePtr, boolean blocking, long offset, long bytes, float[] array, long hostOffset, long[] waitEvents) {
        guarantee(array != null, "array is null");
        try {
            return readArrayFromDevice(commandQueue, array, hostOffset, blocking, offset, bytes, devicePtr, waitEvents);
        } catch (OCLException e) {
            error(e.getMessage());
        }
        return -1;
    }

    public long enqueueRead(long devicePtr, boolean blocking, long offset, long bytes, double[] array, long hostOffset, long[] waitEvents) {
        guarantee(array != null, "array is null");
        try {
            return readArrayFromDevice(commandQueue, array, hostOffset, blocking, offset, bytes, devicePtr, waitEvents);
        } catch (OCLException e) {
            error(e.getMessage());
        }
        return -1;
    }

    public long enqueueRead(long devicePtr, boolean blocking, long offset, long bytes, long hostPointer, long hostOffset, long[] waitEvents) {
        guarantee(hostPointer != 0, "segment is null");
        try {
<<<<<<< HEAD
            return readArrayFromDevice(commandQueue, hostPointer, hostOffset, blocking, offset, bytes, devicePtr, waitEvents);
=======
            return readArrayFromDeviceOffHeap(commandQueue, hostPointer, hostOffset, blocking, offset, bytes, devicePtr, waitEvents);
>>>>>>> 9dedcd1e
        } catch (OCLException e) {
            error(e.getMessage());
        }
        return -1;
    }

    public void finish() {
        try {
            clFinish(commandQueue);
        } catch (OCLException e) {
            error(e.getMessage());
        }
    }

    public void flush() {
        try {
            clFlush(commandQueue);
        } catch (OCLException e) {
            error(e.getMessage());
        }
    }

    public long enqueueBarrier(long[] waitEvents) {
        return (openclVersion < 120) ? enqueueBarrier_OCLv1_1(waitEvents) : enqueueBarrier_OCLv1_2(waitEvents);
    }

    private int enqueueBarrier_OCLv1_1(long[] events) {
        try {
            if (events != null) {
                clEnqueueWaitForEvents(commandQueue, events);
            }
        } catch (OCLException e) {
            fatal(e.getMessage());
        }
        return -1;
    }

    private long enqueueBarrier_OCLv1_2(long[] waitEvents) {
        try {
            return clEnqueueBarrierWithWaitList(commandQueue, waitEvents);
        } catch (OCLException e) {
            fatal(e.getMessage());
        }
        return -1;
    }

    public long enqueueMarker(long[] waitEvents) {
        if (MARKER_USE_BARRIER) {
            return enqueueBarrier(waitEvents);
        }
        return (openclVersion < 120) ? enqueueMarker11(waitEvents) : enqueueMarker12(waitEvents);
    }

    private int enqueueMarker11(long[] events) {
        return enqueueBarrier_OCLv1_1(events);
    }

    private long enqueueMarker12(long[] waitEvents) {
        try {
            return clEnqueueMarkerWithWaitList(commandQueue, waitEvents);
        } catch (OCLException e) {
            fatal(e.getMessage());
        }
        return -1;
    }

    public int getOpenclVersion() {
        return openclVersion;
    }
}<|MERGE_RESOLUTION|>--- conflicted
+++ resolved
@@ -25,18 +25,18 @@
  */
 package uk.ac.manchester.tornado.drivers.opencl;
 
+import static uk.ac.manchester.tornado.api.exceptions.TornadoInternalError.guarantee;
+import static uk.ac.manchester.tornado.drivers.opencl.enums.OCLCommandQueueInfo.CL_QUEUE_CONTEXT;
+import static uk.ac.manchester.tornado.drivers.opencl.enums.OCLCommandQueueInfo.CL_QUEUE_DEVICE;
+import static uk.ac.manchester.tornado.runtime.common.Tornado.MARKER_USE_BARRIER;
+
+import java.nio.ByteBuffer;
+
 import uk.ac.manchester.tornado.api.common.Event;
 import uk.ac.manchester.tornado.drivers.opencl.exceptions.OCLException;
 import uk.ac.manchester.tornado.runtime.EmptyEvent;
 import uk.ac.manchester.tornado.runtime.common.Tornado;
 import uk.ac.manchester.tornado.runtime.common.TornadoLogger;
-
-import java.nio.ByteBuffer;
-
-import static uk.ac.manchester.tornado.api.exceptions.TornadoInternalError.guarantee;
-import static uk.ac.manchester.tornado.drivers.opencl.enums.OCLCommandQueueInfo.CL_QUEUE_CONTEXT;
-import static uk.ac.manchester.tornado.drivers.opencl.enums.OCLCommandQueueInfo.CL_QUEUE_DEVICE;
-import static uk.ac.manchester.tornado.runtime.common.Tornado.MARKER_USE_BARRIER;
 
 public class OCLCommandQueue extends TornadoLogger {
 
@@ -112,11 +112,7 @@
 
     static native long readArrayFromDevice(long queueId, double[] buffer, long hostOffset, boolean blocking, long offset, long bytes, long ptr, long[] events) throws OCLException;
 
-<<<<<<< HEAD
-    native static long readArrayFromDevice(long queueId, long hostPointer, long hostOffset, boolean blocking, long offset, long bytes, long ptr, long[] events) throws OCLException;
-=======
     static native long readArrayFromDeviceOffHeap(long queueId, long hostPointer, long hostOffset, boolean blocking, long offset, long bytes, long ptr, long[] events) throws OCLException;
->>>>>>> 9dedcd1e
 
     static native void clEnqueueWaitForEvents(long queueId, long[] events) throws OCLException;
 
@@ -360,11 +356,7 @@
     public long enqueueRead(long devicePtr, boolean blocking, long offset, long bytes, long hostPointer, long hostOffset, long[] waitEvents) {
         guarantee(hostPointer != 0, "segment is null");
         try {
-<<<<<<< HEAD
-            return readArrayFromDevice(commandQueue, hostPointer, hostOffset, blocking, offset, bytes, devicePtr, waitEvents);
-=======
             return readArrayFromDeviceOffHeap(commandQueue, hostPointer, hostOffset, blocking, offset, bytes, devicePtr, waitEvents);
->>>>>>> 9dedcd1e
         } catch (OCLException e) {
             error(e.getMessage());
         }
