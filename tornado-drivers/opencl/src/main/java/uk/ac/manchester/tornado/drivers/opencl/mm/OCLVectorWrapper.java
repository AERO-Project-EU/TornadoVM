--- conflicted
+++ resolved
@@ -63,7 +63,7 @@
     private long setSubRegionSize;
 
     public OCLVectorWrapper(final OCLDeviceContext device, final Object object, long batchSize) {
-        TornadoInternalError.guarantee(object instanceof PrimitiveStorage, "Expecting a PrimitiveStorage type, but found: " + object.getClass());
+        TornadoInternalError.guarantee(object instanceof PrimitiveStorage, STR."Expecting a PrimitiveStorage type, but found: \{object.getClass()}");
         this.deviceContext = device;
         this.batchSize = batchSize;
         this.bufferId = INIT_VALUE;
@@ -88,7 +88,7 @@
         }
 
         if (bufferSize <= 0) {
-            throw new TornadoMemoryException("[ERROR] Bytes Allocated <= 0: " + bufferSize);
+            throw new TornadoMemoryException(STR."[ERROR] Bytes Allocated <= 0: \{bufferSize}");
         }
 
         this.bufferId = deviceContext.getBufferProvider().getOrAllocateBufferWithSize(bufferSize);
@@ -164,13 +164,9 @@
             return deviceContext.enqueueReadBuffer(executionPlanId, bufferId, offset, bytes, (byte[]) value, hostOffset, waitEvents);
         } else if (kind == JavaKind.Object) {
             if (value instanceof TornadoNativeArray nativeArray) {
-<<<<<<< HEAD
-                return deviceContext.enqueueReadBuffer(bufferId, offset, bytes, nativeArray.getSegmentWithHeader().address(), hostOffset, waitEvents);
-=======
-                return deviceContext.enqueueReadBuffer(executionPlanId, bufferId, offset, bytes, nativeArray.getSegment().address(), hostOffset, waitEvents);
->>>>>>> 20f33597
-            } else {
-                throw new TornadoRuntimeException("Type not supported: " + value.getClass());
+                return deviceContext.enqueueReadBuffer(executionPlanId, bufferId, offset, bytes, nativeArray.getSegmentWithHeader().address(), hostOffset, waitEvents);
+            } else {
+                throw new TornadoRuntimeException(STR."Type not supported: \{value.getClass()}");
             }
         } else {
             TornadoInternalError.shouldNotReachHere("Expecting an array type");
@@ -207,13 +203,9 @@
             return deviceContext.enqueueWriteBuffer(executionPlanId, bufferId, offset, bytes, (byte[]) value, hostOffset, waitEvents);
         } else if (kind == JavaKind.Object) {
             if (value instanceof TornadoNativeArray nativeArray) {
-<<<<<<< HEAD
-                return deviceContext.enqueueWriteBuffer(bufferId, offset, bytes, nativeArray.getSegmentWithHeader().address(), hostOffset, waitEvents);
-=======
-                return deviceContext.enqueueWriteBuffer(executionPlanId, bufferId, offset, bytes, nativeArray.getSegment().address(), hostOffset, waitEvents);
->>>>>>> 20f33597
-            } else {
-                throw new TornadoRuntimeException("Type not supported: " + value.getClass());
+                return deviceContext.enqueueWriteBuffer(executionPlanId, bufferId, offset, bytes, nativeArray.getSegmentWithHeader().address(), hostOffset, waitEvents);
+            } else {
+                throw new TornadoRuntimeException(STR."Type not supported: \{value.getClass()}");
             }
         } else {
             TornadoInternalError.shouldNotReachHere("Expecting an array type");
@@ -252,13 +244,9 @@
             return deviceContext.readBuffer(executionPlanId, bufferId, offset, bytes, (byte[]) value, hostOffset, waitEvents);
         } else if (kind == JavaKind.Object) {
             if (value instanceof TornadoNativeArray nativeArray) {
-<<<<<<< HEAD
-                return deviceContext.readBuffer(bufferId, offset, bytes, nativeArray.getSegmentWithHeader().address(), hostOffset, waitEvents);
-=======
-                return deviceContext.readBuffer(executionPlanId, bufferId, offset, bytes, nativeArray.getSegment().address(), hostOffset, waitEvents);
->>>>>>> 20f33597
-            } else {
-                throw new TornadoRuntimeException("Type not supported: " + value.getClass());
+                return deviceContext.readBuffer(executionPlanId, bufferId, offset, bytes, nativeArray.getSegmentWithHeader().address(), hostOffset, waitEvents);
+            } else {
+                throw new TornadoRuntimeException(STR."Type not supported: \{value.getClass()}");
             }
         } else {
             TornadoInternalError.shouldNotReachHere("Expecting an array type");
@@ -325,13 +313,9 @@
             deviceContext.writeBuffer(executionPlanId, bufferId, offset, bytes, (byte[]) value, hostOffset, waitEvents);
         } else if (kind == JavaKind.Object) {
             if (value instanceof TornadoNativeArray nativeArray) {
-<<<<<<< HEAD
-                deviceContext.writeBuffer(bufferId, offset, bytes, nativeArray.getSegmentWithHeader().address(), hostOffset, waitEvents);
-=======
-                deviceContext.writeBuffer(executionPlanId, bufferId, offset, bytes, nativeArray.getSegment().address(), hostOffset, waitEvents);
->>>>>>> 20f33597
-            } else {
-                throw new TornadoRuntimeException("Data type not supported: " + value.getClass());
+                deviceContext.writeBuffer(executionPlanId, bufferId, offset, bytes, nativeArray.getSegmentWithHeader().address(), hostOffset, waitEvents);
+            } else {
+                throw new TornadoRuntimeException(STR."Data type not supported: \{value.getClass()}");
             }
         } else {
             TornadoInternalError.shouldNotReachHere("Expecting an array type");
@@ -358,7 +342,7 @@
         } else if (type == FloatArray.class || type == IntArray.class || type == DoubleArray.class || type == LongArray.class || type == ShortArray.class || type == CharArray.class || type == ByteArray.class) {
             return JavaKind.Object;
         } else {
-            TornadoInternalError.shouldNotReachHere("The type should be an array, but found: " + type);
+            TornadoInternalError.shouldNotReachHere(STR."The type should be an array, but found: \{type}");
         }
         return null;
     }
