--- conflicted
+++ resolved
@@ -263,15 +263,9 @@
         wasReset = true;
     }
 
-<<<<<<< HEAD
-    public int enqueueKernelLaunch(long executionPlanId, PTXModule module, KernelStackFrame kernelArgs, TaskMetaData taskMeta, long batchThreads) {
-        int[] blockDimension = {1, 1, 1};
-        int[] gridDimension = {1, 1, 1};
-=======
     public int enqueueKernelLaunch(long executionPlanId, PTXModule module, KernelStackFrame kernelArgs, TaskDataContext taskMeta, long batchThreads) {
         int[] blockDimension = { 1, 1, 1 };
         int[] gridDimension = { 1, 1, 1 };
->>>>>>> e74a1324
         if (taskMeta.isWorkerGridAvailable()) {
             WorkerGrid grid = taskMeta.getWorkerGrid(taskMeta.getId());
             int[] global = Arrays.stream(grid.getGlobalWork()).mapToInt(l -> (int) l).toArray();
