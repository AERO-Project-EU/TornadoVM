cmake_minimum_required (VERSION 3.6)
project (Tornado)

find_package(JNI REQUIRED)

set(CMAKE_BUILD_TYPE Release)
set(CMAKE_VERBOSE_MAKEFILE on)

if(MSVC)
	string(REPLACE "/MDd" "/MTd" CMAKE_CXX_FLAGS_DEBUG "${CMAKE_CXX_FLAGS_DEBUG}")
	string(REPLACE "/MD" "/MT" CMAKE_CXX_FLAGS_RELEASE "${CMAKE_CXX_FLAGS_RELEASE}")

	# enable multi-process compilation, not supported by clang-cl
	if(NOT CMAKE_CXX_COMPILER_ID STREQUAL Clang)
		set(CMAKE_CXX_FLAGS "${CMAKE_CXX_FLAGS} /MP")
	endif()

	# enable exceptions handling
	set(CMAKE_CXX_FLAGS "${CMAKE_CXX_FLAGS} /EHsc")

	# enable creation of PDB files for Release Builds
	set(CMAKE_CXX_FLAGS_RELEASE "${CMAKE_CXX_FLAGS_RELEASE} /Zi")
	set(CMAKE_SHARED_LINKER_FLAGS_RELEASE "${CMAKE_SHARED_LINKER_FLAGS_RELEASE} /DEBUG /OPT:REF /OPT:ICF")

	# enable CET shadow stack
	set(CMAKE_SHARED_LINKER_FLAGS "${CMAKE_SHARED_LINKER_FLAGS} /CETCOMPAT")

	#Use of sccache with MSVC requires workaround of replacing /Zi with /Z7
	#https://github.com/mozilla/sccache
	if(USE_Z7) #sccache
		string(REPLACE "/Zi" "/Z7" CMAKE_CXX_FLAGS_DEBUG "${CMAKE_CXX_FLAGS_DEBUG}")
		string(REPLACE "/Zi" "/Z7" CMAKE_C_FLAGS_DEBUG "${CMAKE_C_FLAGS_DEBUG}")
		string(REPLACE "/Zi" "/Z7" CMAKE_CXX_FLAGS_RELEASE "${CMAKE_CXX_FLAGS_RELEASE}")
		string(REPLACE "/Zi" "/Z7" CMAKE_C_FLAGS_RELEASE "${CMAKE_C_FLAGS_RELEASE}")
		string(REPLACE "/Zi" "/Z7" CMAKE_CXX_FLAGS_RELWITHDEBINFO "${CMAKE_CXX_FLAGS_RELWITHDEBINFO}")
		string(REPLACE "/Zi" "/Z7" CMAKE_C_FLAGS_RELWITHDEBINFO "${CMAKE_C_FLAGS_RELWITHDEBINFO}")
	endif()
else()
	set(CMAKE_CXX_FLAGS "${CMAKE_CXX_FLAGS} -O2")
	set(CMAKE_CXX_FLAGS "${CMAKE_CXX_FLAGS} -fpermissive")
	set(CMAKE_CXX_FLAGS "${CMAKE_CXX_FLAGS} -fPIC")
	set(CMAKE_CXX_FLAGS "${CMAKE_CXX_FLAGS} -export-dynamic")
	add_definitions(${CMAKE_CXX_FLAGS})
endif()

include_directories(
	source/
	${JNI_INCLUDE_DIRS}
	${CPLUS_INCLUDE_PATH}
	$ENV{CPLUS_INCLUDE_PATH}
	$ENV{C_INCLUDE_PATH}
)

file(GLOB_RECURSE SOURCE_FILES "*.cpp")
add_library(tornado-ptx SHARED
<<<<<<< HEAD
		source/PTXPlatform.cpp
		source/PTXContext.cpp
		source/PTXModule.cpp
		source/PTXStream.cpp
		source/PTXDevice.cpp
		source/PTXEvent.cpp
		source/PTX.cpp
		source/PTXNvml.cpp
		source/ptx_utils.cpp
		source/ptx_log.h)

#Support for CUDA Integration
FIND_PACKAGE(CUDA)
if(CUDA_FOUND)
    include_directories(${CUDA_INCLUDE_DIRS})
    link_directories(tornado-ptx ${CUDA_TOOLKIT_ROOT_DIR})
    if(CMAKE_HOST_WIN32)
        set(CMAKE_SHARED_LINKER_FLAGS "${CMAKE_SHARED_LINKER_FLAGS} $ENV{PTX_LDFLAGS}")
    endif()
    target_link_libraries(tornado-ptx ${JNI_LIB_DIRS} "-L/usr/local/cuda/lib64/stubs -lcuda -lnvidia-ml")
=======
	source/PTXPlatform.cpp
	source/PTXContext.cpp
	source/PTXModule.cpp
	source/PTXStream.cpp
	source/PTXDevice.cpp
	source/PTXEvent.cpp
	source/PTX.cpp
	source/ptx_utils.cpp
	source/ptx_log.h
	)

#Support for CUDA Integration
find_package(CUDAToolkit REQUIRED)
if(CUDAToolkit_FOUND)
    include_directories(${CUDAToolkit_INCLUDE_DIRS})
    link_directories(tornado-ptx ${CUDAToolkit_LIBRARY_ROOT})
>>>>>>> f74f80ac
    if(CMAKE_HOST_WIN32)
        set_target_properties(tornado-ptx PROPERTIES PREFIX "")
        find_library(CUDA_LIB cuda PATHS ${CUDAToolkit_LIBRARY_DIR})
        target_link_libraries(tornado-ptx ${JNI_LIB_DIRS} ${CUDA_LIB})
    else()
        target_link_libraries(tornado-ptx ${JNI_LIB_DIRS} "-L/usr/local/cuda/lib64/stubs -lcuda")
    endif()
else(CUDAToolkit_FOUND)
    message("CUDA is not installed on this system.")
endif()<|MERGE_RESOLUTION|>--- conflicted
+++ resolved
@@ -53,28 +53,6 @@
 
 file(GLOB_RECURSE SOURCE_FILES "*.cpp")
 add_library(tornado-ptx SHARED
-<<<<<<< HEAD
-		source/PTXPlatform.cpp
-		source/PTXContext.cpp
-		source/PTXModule.cpp
-		source/PTXStream.cpp
-		source/PTXDevice.cpp
-		source/PTXEvent.cpp
-		source/PTX.cpp
-		source/PTXNvml.cpp
-		source/ptx_utils.cpp
-		source/ptx_log.h)
-
-#Support for CUDA Integration
-FIND_PACKAGE(CUDA)
-if(CUDA_FOUND)
-    include_directories(${CUDA_INCLUDE_DIRS})
-    link_directories(tornado-ptx ${CUDA_TOOLKIT_ROOT_DIR})
-    if(CMAKE_HOST_WIN32)
-        set(CMAKE_SHARED_LINKER_FLAGS "${CMAKE_SHARED_LINKER_FLAGS} $ENV{PTX_LDFLAGS}")
-    endif()
-    target_link_libraries(tornado-ptx ${JNI_LIB_DIRS} "-L/usr/local/cuda/lib64/stubs -lcuda -lnvidia-ml")
-=======
 	source/PTXPlatform.cpp
 	source/PTXContext.cpp
 	source/PTXModule.cpp
@@ -82,6 +60,7 @@
 	source/PTXDevice.cpp
 	source/PTXEvent.cpp
 	source/PTX.cpp
+	source/PTXNvml.cpp
 	source/ptx_utils.cpp
 	source/ptx_log.h
 	)
@@ -91,13 +70,12 @@
 if(CUDAToolkit_FOUND)
     include_directories(${CUDAToolkit_INCLUDE_DIRS})
     link_directories(tornado-ptx ${CUDAToolkit_LIBRARY_ROOT})
->>>>>>> f74f80ac
     if(CMAKE_HOST_WIN32)
         set_target_properties(tornado-ptx PROPERTIES PREFIX "")
         find_library(CUDA_LIB cuda PATHS ${CUDAToolkit_LIBRARY_DIR})
         target_link_libraries(tornado-ptx ${JNI_LIB_DIRS} ${CUDA_LIB})
     else()
-        target_link_libraries(tornado-ptx ${JNI_LIB_DIRS} "-L/usr/local/cuda/lib64/stubs -lcuda")
+        target_link_libraries(tornado-ptx ${JNI_LIB_DIRS} "-L/usr/local/cuda/lib64/stubs -lcuda -lnvidia-ml")
     endif()
 else(CUDAToolkit_FOUND)
     message("CUDA is not installed on this system.")
