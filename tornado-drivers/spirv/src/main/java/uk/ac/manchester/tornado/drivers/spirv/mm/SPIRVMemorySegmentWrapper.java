/*
 * This file is part of Tornado: A heterogeneous programming framework:
 * https://github.com/beehive-lab/tornadovm
 *
 * Copyright (c) 2023, 2024, APT Group, Department of Computer Science,
 * The University of Manchester. All rights reserved.
 * DO NOT ALTER OR REMOVE COPYRIGHT NOTICES OR THIS FILE HEADER.
 *
 * This code is free software; you can redistribute it and/or modify it
 * under the terms of the GNU General Public License version 2 only, as
 * published by the Free Software Foundation.
 *
 * This code is distributed in the hope that it will be useful, but WITHOUT
 * ANY WARRANTY; without even the implied warranty of MERCHANTABILITY or
 * FITNESS FOR A PARTICULAR PURPOSE. See the GNU General Public License
 * version 2 for more details (a copy is included in the LICENSE file that
 * accompanied this code).
 *
 * You should have received a copy of the GNU General Public License version
 * 2 along with this work; if not, write to the Free Software Foundation,
 * Inc., 51 Franklin St, Fifth Floor, Boston, MA 02110-1301 USA.
 */
package uk.ac.manchester.tornado.drivers.spirv.mm;

import static uk.ac.manchester.tornado.runtime.common.Tornado.info;

import java.lang.foreign.MemorySegment;
import java.util.ArrayList;
import java.util.List;

import uk.ac.manchester.tornado.api.exceptions.TornadoInternalError;
import uk.ac.manchester.tornado.api.exceptions.TornadoMemoryException;
import uk.ac.manchester.tornado.api.exceptions.TornadoOutOfMemoryException;
import uk.ac.manchester.tornado.api.memory.XPUBuffer;
import uk.ac.manchester.tornado.api.types.arrays.TornadoNativeArray;
import uk.ac.manchester.tornado.api.types.collections.*;
import uk.ac.manchester.tornado.api.types.images.TornadoImagesInterface;
import uk.ac.manchester.tornado.api.types.matrix.TornadoMatrixInterface;
import uk.ac.manchester.tornado.api.types.volumes.TornadoVolumesInterface;
import uk.ac.manchester.tornado.drivers.spirv.SPIRVDeviceContext;
import uk.ac.manchester.tornado.runtime.common.Tornado;
import uk.ac.manchester.tornado.runtime.common.TornadoOptions;
import uk.ac.manchester.tornado.runtime.common.exceptions.TornadoUnsupportedError;

public class SPIRVMemorySegmentWrapper implements XPUBuffer {

    private static final int INIT_VALUE = -1;

    private final SPIRVDeviceContext spirvDeviceContext;

    private final long batchSize;

    private long bufferId;

    private long bufferOffset;

    private long bufferSize;

    private long subregionSize;

    public SPIRVMemorySegmentWrapper(SPIRVDeviceContext deviceContext, long batchSize) {
        this.spirvDeviceContext = deviceContext;
        this.batchSize = batchSize;
        this.bufferSize = INIT_VALUE;
        this.bufferId = INIT_VALUE;
        this.bufferOffset = 0;
    }

    public SPIRVMemorySegmentWrapper(long bufferSize, SPIRVDeviceContext deviceContext, long batchSize) {
        this.spirvDeviceContext = deviceContext;
        this.batchSize = batchSize;
        this.bufferSize = bufferSize;
        this.bufferId = INIT_VALUE;
        this.bufferOffset = 0;
    }

    @Override
    public long toBuffer() {
        return this.bufferId;
    }

    @Override
    public void setBuffer(XPUBufferWrapper bufferWrapper) {
        this.bufferId = bufferWrapper.buffer;
        this.bufferOffset = bufferWrapper.bufferOffset;
        bufferWrapper.bufferOffset += bufferSize;
    }

    @Override
    public long getBufferOffset() {
        return bufferOffset;
    }

    @Override
    public void read(long executionPlanId, Object reference) {
        read(executionPlanId, reference, 0, 0, null, false);
    }

    private MemorySegment getSegmentWithHeader(final Object reference) {
        return switch (reference) {
<<<<<<< HEAD
            case IntArray intArray -> intArray.getSegmentWithHeader();
            case FloatArray floatArray -> floatArray.getSegmentWithHeader();
            case DoubleArray doubleArray -> doubleArray.getSegmentWithHeader();
            case LongArray longArray -> longArray.getSegmentWithHeader();
            case ShortArray shortArray -> shortArray.getSegmentWithHeader();
            case ByteArray byteArray -> byteArray.getSegmentWithHeader();
            case CharArray charArray -> charArray.getSegmentWithHeader();
            case HalfFloatArray halfFloatArray -> halfFloatArray.getSegmentWithHeader();
            case VectorFloat2 vectorFloat2 -> vectorFloat2.getArray().getSegmentWithHeader();
            case VectorFloat3 vectorFloat3 -> vectorFloat3.getArray().getSegmentWithHeader();
            case VectorFloat4 vectorFloat4 -> vectorFloat4.getArray().getSegmentWithHeader();
            case VectorFloat8 vectorFloat8 -> vectorFloat8.getArray().getSegmentWithHeader();
            case VectorFloat16 vectorFloat16 -> vectorFloat16.getArray().getSegmentWithHeader();
            case VectorDouble2 vectorDouble2 -> vectorDouble2.getArray().getSegmentWithHeader();
            case VectorDouble3 vectorDouble3 -> vectorDouble3.getArray().getSegmentWithHeader();
            case VectorDouble4 vectorDouble4 -> vectorDouble4.getArray().getSegmentWithHeader();
            case VectorDouble8 vectorDouble8 -> vectorDouble8.getArray().getSegmentWithHeader();
            case VectorDouble16 vectorDouble16 -> vectorDouble16.getArray().getSegmentWithHeader();
            case VectorInt2 vectorInt2 -> vectorInt2.getArray().getSegmentWithHeader();
            case VectorInt3 vectorInt3 -> vectorInt3.getArray().getSegmentWithHeader();
            case VectorInt4 vectorInt4 -> vectorInt4.getArray().getSegmentWithHeader();
            case VectorInt16 vectorInt16 -> vectorInt16.getArray().getSegmentWithHeader();
            default -> (MemorySegment) reference;
=======
            case TornadoNativeArray tornadoNativeArray -> tornadoNativeArray.getSegment();
            case TornadoCollectionInterface<?> tornadoCollectionInterface -> tornadoCollectionInterface.getSegment();
            case TornadoImagesInterface<?> imagesInterface -> imagesInterface.getSegment();
            case TornadoMatrixInterface<?> matrixInterface -> matrixInterface.getSegment();
            case TornadoVolumesInterface<?> volumesInterface -> volumesInterface.getSegment();
            default -> throw new TornadoMemoryException(STR."Memory Segment not supported: \{reference.getClass()}");
>>>>>>> 20f33597
        };
    }

    @Override
<<<<<<< HEAD
    public int read(Object reference, long hostOffset, long partialReadSize, int[] waitEvents, boolean useDeps) {
        MemorySegment segment = getSegmentWithHeader(reference);
=======
    public int read(long executionPlanId, Object reference, long hostOffset, long partialReadSize, int[] waitEvents, boolean useDeps) {
        MemorySegment segment = getSegment(reference);
>>>>>>> 20f33597
        final int returnEvent;
        final long numBytes = getSizeSubRegionSize() > 0 ? getSizeSubRegionSize() : bufferSize;

        if (partialReadSize != 0) {
            // Partial Copy Out due to a copy under demand copy by the user
            returnEvent = spirvDeviceContext.readBuffer(executionPlanId, toBuffer(), TornadoNativeArray.ARRAY_HEADER, partialReadSize, segment.address(), hostOffset, waitEvents);
        } else if (batchSize <= 0) {
            // Partial Copy Out due to batch processing
            returnEvent = spirvDeviceContext.readBuffer(executionPlanId, toBuffer(), bufferOffset, numBytes, segment.address(), hostOffset, waitEvents);
        } else {
            // Full copy out (default)
            returnEvent = spirvDeviceContext.readBuffer(executionPlanId, toBuffer(), TornadoOptions.PANAMA_OBJECT_HEADER_SIZE, numBytes, segment.address(),
                    hostOffset + TornadoOptions.PANAMA_OBJECT_HEADER_SIZE, waitEvents);
        }
        return returnEvent;
    }

    @Override
<<<<<<< HEAD
    public void write(Object reference) {
        MemorySegment segment = getSegmentWithHeader(reference);
=======
    public void write(long executionPlanId, Object reference) {
        MemorySegment segment = getSegment(reference);
>>>>>>> 20f33597
        if (batchSize <= 0) {
            spirvDeviceContext.writeBuffer(executionPlanId, toBuffer(), bufferOffset, bufferSize, segment.address(), 0, null);
        } else {
            throw new TornadoUnsupportedError("[UNSUPPORTED] batch processing for writeBuffer operation");
        }
    }

    @Override
<<<<<<< HEAD
    public int enqueueRead(Object reference, long hostOffset, int[] waitEvents, boolean useDeps) {
        MemorySegment segment = getSegmentWithHeader(reference);
=======
    public int enqueueRead(long executionPlanId, Object reference, long hostOffset, int[] waitEvents, boolean useDeps) {
        MemorySegment segment = getSegment(reference);
>>>>>>> 20f33597
        final int returnEvent;
        final long numBytes = getSizeSubRegionSize() > 0 ? getSizeSubRegionSize() : bufferSize;
        if (batchSize <= 0) {
            returnEvent = spirvDeviceContext.enqueueReadBuffer(executionPlanId, toBuffer(), bufferOffset, numBytes, segment.address(), hostOffset, waitEvents);
        } else {
            throw new TornadoUnsupportedError("[UNSUPPORTED] batch processing for enqueueReadBuffer operation");
        }
        return returnEvent;
    }

    @Override
    public List<Integer> enqueueWrite(long executionPlanId, Object reference, long batchSize, long hostOffset, int[] events, boolean useDeps) {
        List<Integer> returnEvents = new ArrayList<>();
        MemorySegment segment = getSegmentWithHeader(reference);
        int internalEvent;
        if (batchSize <= 0) {
            internalEvent = spirvDeviceContext.enqueueWriteBuffer(executionPlanId, toBuffer(), bufferOffset, bufferSize, segment.address(), hostOffset, (useDeps) ? events : null);
        } else {
            internalEvent = spirvDeviceContext.enqueueWriteBuffer(executionPlanId, toBuffer(), 0, TornadoOptions.PANAMA_OBJECT_HEADER_SIZE, segment.address(), 0, (useDeps) ? events : null);
            returnEvents.add(internalEvent);
            internalEvent = spirvDeviceContext.enqueueWriteBuffer(executionPlanId, toBuffer(), bufferOffset + TornadoNativeArray.ARRAY_HEADER, bufferSize, segment.address(),
                    hostOffset + TornadoOptions.PANAMA_OBJECT_HEADER_SIZE, (useDeps) ? events : null);

        }
        returnEvents.add(internalEvent);
        return useDeps ? returnEvents : null;
    }

    @Override
    public void allocate(Object reference, long batchSize) throws TornadoOutOfMemoryException, TornadoMemoryException {
        MemorySegment memorySegment = getSegmentWithHeader(reference);
        if (batchSize <= 0 && memorySegment != null) {
            bufferSize = memorySegment.byteSize();
            bufferId = spirvDeviceContext.getBufferProvider().getOrAllocateBufferWithSize(bufferSize);
        } else {
            bufferSize = batchSize;
            bufferId = spirvDeviceContext.getBufferProvider().getOrAllocateBufferWithSize(bufferSize + TornadoNativeArray.ARRAY_HEADER);
        }

        if (bufferSize <= 0) {
            throw new TornadoMemoryException("[ERROR] Bytes Allocated <= 0: " + bufferSize);
        }

        if (Tornado.FULL_DEBUG) {
            info("allocated: %s", toString());
        }
    }

    @Override
    public void deallocate() throws TornadoMemoryException {
        TornadoInternalError.guarantee(bufferId != INIT_VALUE, "Fatal error: trying to deallocate an invalid buffer");
        spirvDeviceContext.getBufferProvider().markBufferReleased(bufferId, bufferSize);
        bufferId = INIT_VALUE;
        bufferSize = INIT_VALUE;
        if (Tornado.FULL_DEBUG) {
            info("allocated: %s", toString());
        }
    }

    @Override
    public long size() {
        return bufferSize;
    }

    @Override
    public void setSizeSubRegion(long batchSize) {
        this.subregionSize = batchSize;
    }

    @Override
    public long getSizeSubRegionSize() {
        return subregionSize;
    }
}<|MERGE_RESOLUTION|>--- conflicted
+++ resolved
@@ -33,7 +33,7 @@
 import uk.ac.manchester.tornado.api.exceptions.TornadoOutOfMemoryException;
 import uk.ac.manchester.tornado.api.memory.XPUBuffer;
 import uk.ac.manchester.tornado.api.types.arrays.TornadoNativeArray;
-import uk.ac.manchester.tornado.api.types.collections.*;
+import uk.ac.manchester.tornado.api.types.collections.TornadoCollectionInterface;
 import uk.ac.manchester.tornado.api.types.images.TornadoImagesInterface;
 import uk.ac.manchester.tornado.api.types.matrix.TornadoMatrixInterface;
 import uk.ac.manchester.tornado.api.types.volumes.TornadoVolumesInterface;
@@ -98,49 +98,18 @@
 
     private MemorySegment getSegmentWithHeader(final Object reference) {
         return switch (reference) {
-<<<<<<< HEAD
-            case IntArray intArray -> intArray.getSegmentWithHeader();
-            case FloatArray floatArray -> floatArray.getSegmentWithHeader();
-            case DoubleArray doubleArray -> doubleArray.getSegmentWithHeader();
-            case LongArray longArray -> longArray.getSegmentWithHeader();
-            case ShortArray shortArray -> shortArray.getSegmentWithHeader();
-            case ByteArray byteArray -> byteArray.getSegmentWithHeader();
-            case CharArray charArray -> charArray.getSegmentWithHeader();
-            case HalfFloatArray halfFloatArray -> halfFloatArray.getSegmentWithHeader();
-            case VectorFloat2 vectorFloat2 -> vectorFloat2.getArray().getSegmentWithHeader();
-            case VectorFloat3 vectorFloat3 -> vectorFloat3.getArray().getSegmentWithHeader();
-            case VectorFloat4 vectorFloat4 -> vectorFloat4.getArray().getSegmentWithHeader();
-            case VectorFloat8 vectorFloat8 -> vectorFloat8.getArray().getSegmentWithHeader();
-            case VectorFloat16 vectorFloat16 -> vectorFloat16.getArray().getSegmentWithHeader();
-            case VectorDouble2 vectorDouble2 -> vectorDouble2.getArray().getSegmentWithHeader();
-            case VectorDouble3 vectorDouble3 -> vectorDouble3.getArray().getSegmentWithHeader();
-            case VectorDouble4 vectorDouble4 -> vectorDouble4.getArray().getSegmentWithHeader();
-            case VectorDouble8 vectorDouble8 -> vectorDouble8.getArray().getSegmentWithHeader();
-            case VectorDouble16 vectorDouble16 -> vectorDouble16.getArray().getSegmentWithHeader();
-            case VectorInt2 vectorInt2 -> vectorInt2.getArray().getSegmentWithHeader();
-            case VectorInt3 vectorInt3 -> vectorInt3.getArray().getSegmentWithHeader();
-            case VectorInt4 vectorInt4 -> vectorInt4.getArray().getSegmentWithHeader();
-            case VectorInt16 vectorInt16 -> vectorInt16.getArray().getSegmentWithHeader();
-            default -> (MemorySegment) reference;
-=======
-            case TornadoNativeArray tornadoNativeArray -> tornadoNativeArray.getSegment();
-            case TornadoCollectionInterface<?> tornadoCollectionInterface -> tornadoCollectionInterface.getSegment();
-            case TornadoImagesInterface<?> imagesInterface -> imagesInterface.getSegment();
-            case TornadoMatrixInterface<?> matrixInterface -> matrixInterface.getSegment();
-            case TornadoVolumesInterface<?> volumesInterface -> volumesInterface.getSegment();
+            case TornadoNativeArray tornadoNativeArray -> tornadoNativeArray.getSegmentWithHeader();
+            case TornadoCollectionInterface<?> tornadoCollectionInterface -> tornadoCollectionInterface.getSegmentWithHeader();
+            case TornadoImagesInterface<?> imagesInterface -> imagesInterface.getSegmentWithHeader();
+            case TornadoMatrixInterface<?> matrixInterface -> matrixInterface.getSegmentWithHeader();
+            case TornadoVolumesInterface<?> volumesInterface -> volumesInterface.getSegmentWithHeader();
             default -> throw new TornadoMemoryException(STR."Memory Segment not supported: \{reference.getClass()}");
->>>>>>> 20f33597
         };
     }
 
     @Override
-<<<<<<< HEAD
-    public int read(Object reference, long hostOffset, long partialReadSize, int[] waitEvents, boolean useDeps) {
-        MemorySegment segment = getSegmentWithHeader(reference);
-=======
     public int read(long executionPlanId, Object reference, long hostOffset, long partialReadSize, int[] waitEvents, boolean useDeps) {
-        MemorySegment segment = getSegment(reference);
->>>>>>> 20f33597
+        MemorySegment segment = getSegmentWithHeader(reference);
         final int returnEvent;
         final long numBytes = getSizeSubRegionSize() > 0 ? getSizeSubRegionSize() : bufferSize;
 
@@ -159,13 +128,8 @@
     }
 
     @Override
-<<<<<<< HEAD
-    public void write(Object reference) {
-        MemorySegment segment = getSegmentWithHeader(reference);
-=======
     public void write(long executionPlanId, Object reference) {
-        MemorySegment segment = getSegment(reference);
->>>>>>> 20f33597
+        MemorySegment segment = getSegmentWithHeader(reference);
         if (batchSize <= 0) {
             spirvDeviceContext.writeBuffer(executionPlanId, toBuffer(), bufferOffset, bufferSize, segment.address(), 0, null);
         } else {
@@ -174,13 +138,8 @@
     }
 
     @Override
-<<<<<<< HEAD
-    public int enqueueRead(Object reference, long hostOffset, int[] waitEvents, boolean useDeps) {
-        MemorySegment segment = getSegmentWithHeader(reference);
-=======
     public int enqueueRead(long executionPlanId, Object reference, long hostOffset, int[] waitEvents, boolean useDeps) {
-        MemorySegment segment = getSegment(reference);
->>>>>>> 20f33597
+        MemorySegment segment = getSegmentWithHeader(reference);
         final int returnEvent;
         final long numBytes = getSizeSubRegionSize() > 0 ? getSizeSubRegionSize() : bufferSize;
         if (batchSize <= 0) {
