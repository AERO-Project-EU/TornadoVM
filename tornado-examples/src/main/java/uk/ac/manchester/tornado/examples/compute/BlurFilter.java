/*
 * Copyright (c) 2020-2022, APT Group, Department of Computer Science,
 * The University of Manchester.
 *
 * Licensed under the Apache License, Version 2.0 (the "License");
 * you may not use this file except in compliance with the License.
 * You may obtain a copy of the License at
 *
 *    http://www.apache.org/licenses/LICENSE-2.0
 *
 * Unless required by applicable law or agreed to in writing, software
 * distributed under the License is distributed on an "AS IS" BASIS,
 * WITHOUT WARRANTIES OR CONDITIONS OF ANY KIND, either express or implied.
 * See the License for the specific language governing permissions and
 * limitations under the License.
 *
 */
package uk.ac.manchester.tornado.examples.compute;

import uk.ac.manchester.tornado.api.ImmutableTaskGraph;
import uk.ac.manchester.tornado.api.TaskGraph;
import uk.ac.manchester.tornado.api.TornadoExecutionPlan;
import uk.ac.manchester.tornado.api.annotations.Parallel;
import uk.ac.manchester.tornado.api.data.nativetypes.FloatArray;
import uk.ac.manchester.tornado.api.data.nativetypes.IntArray;
import uk.ac.manchester.tornado.api.enums.DataTransferMode;

import javax.imageio.ImageIO;
import javax.swing.*;
import java.awt.*;
import java.awt.event.WindowAdapter;
import java.awt.event.WindowEvent;
import java.awt.image.BufferedImage;
import java.io.File;
import java.io.IOException;

/**
 * It applies a Blur filter to an input image. Algorithm taken from CUDA course
 * CS344 in Udacity.
 * <p>
 * Example borrowed from the Marawacc parallel programming framework with the
 * permission from the author.
 * </p>
 * <p>
 * How to run?
 * </p>
 * <code>
 * $ tornado --threadInfo -m tornado.examples/uk.ac.manchester.tornado.examples.compute.BlurFilter
 * </code>
 *
 */
public class BlurFilter {
    // CHECKSTYLE:OFF

    public static void main(String[] args) {
        JFrame frame = new JFrame("Blur Image Filter Example with TornadoVM");

        frame.addWindowListener(new WindowAdapter() {
            @Override
            public void windowClosing(WindowEvent event) {
                System.exit(0);
            }
        });

        frame.add(new BlurFilterImage());
        frame.pack();
        frame.setVisible(true);
    }

    public static class BlurFilterImage extends Component {

        public static final boolean PARALLEL_COMPUTATION = Boolean.parseBoolean(System.getProperty("run:parallel", "True"));
        public static final int FILTER_WIDTH = 31;
        private static final String IMAGE_FILE = "/tmp/image.jpg";
        private BufferedImage image;

        public BlurFilterImage() {
            loadImage();
        }

<<<<<<< HEAD
        public void loadImage() {
            try {
                image = ImageIO.read(new File(IMAGE_FILE));
            } catch (IOException e) {
                throw new RuntimeException("Input file not found: " + IMAGE_FILE);
            }
        }

        private static void channelConvolutionSequential(IntArray rgbChannel, IntArray channelBlurred, final int numRows, final int numCols, FloatArray filter, final int filterWidth) {
=======
        private static void channelConvolutionSequential(int[] rgbChannel, int[] channelBlurred, final int numRows, final int numCols, float[] filter, final int filterWidth) {
>>>>>>> 72c5f9d5
            // Dealing with an even width filter is trickier
            assert (filterWidth % 2 == 1);

            // For every pixel in the image
            for (int r = 0; r < numRows; ++r) {
                for (int c = 0; c < numCols; ++c) {
                    float result = 0.0f;
                    // For every value in the filter around the pixel (c, r)
                    for (int filter_r = -filterWidth / 2; filter_r <= filterWidth / 2; ++filter_r) {
                        for (int filter_c = -filterWidth / 2; filter_c <= filterWidth / 2; ++filter_c) {
                            // Find the global image position for this filter
                            // position
                            // clamp to boundary of the image
                            int image_r = Math.min(Math.max(r + filter_r, 0), (numRows - 1));
                            int image_c = Math.min(Math.max(c + filter_c, 0), (numCols - 1));

                            float image_value = (rgbChannel.get(image_r * numCols + image_c));
                            float filter_value = filter.get((filter_r + filterWidth / 2) * filterWidth + filter_c + filterWidth / 2);

                            result += image_value * filter_value;
                        }
                    }
                    channelBlurred.set(r * numCols + c, result > 255 ? 255 : (int) result);
                }
            }
        }

        private static void compute(IntArray rgbChannel, IntArray channelBlurred, final int numRows, final int numCols, FloatArray filter, final int filterWidth) {
            // For every pixel in the image
            assert (filterWidth % 2 == 1);

            for (@Parallel int r = 0; r < numRows; r++) {
                for (@Parallel int c = 0; c < numCols; c++) {
                    float result = 0.0f;
                    for (int filter_r = -filterWidth / 2; filter_r <= filterWidth / 2; filter_r++) {
                        for (int filter_c = -filterWidth / 2; filter_c <= filterWidth / 2; filter_c++) {
                            int image_r = Math.min(Math.max(r + filter_r, 0), (numRows - 1));
                            int image_c = Math.min(Math.max(c + filter_c, 0), (numCols - 1));
                            float image_value = (rgbChannel.get(image_r * numCols + image_c));
                            float filter_value = filter.get((filter_r + filterWidth / 2) * filterWidth + filter_c + filterWidth / 2);
                            result += image_value * filter_value;
                        }
                    }
                    channelBlurred.set(r * numCols + c, result > 255 ? 255 : (int) result);
                }
            }
        }

        public void loadImage() {
            try {
                image = ImageIO.read(new File(IMAGE_FILE));
            } catch (IOException e) {
                throw new RuntimeException("Input file not found: " + IMAGE_FILE);
            }
        }

        private void parallelCompute() {

            int w = image.getWidth();
            int h = image.getHeight();

            IntArray redChannel = new IntArray(w * h);
            IntArray greenChannel = new IntArray(w * h);
            IntArray blueChannel = new IntArray(w * h);
            IntArray alphaChannel = new IntArray(w * h);

            IntArray redFilter = new IntArray(w * h);
            IntArray greenFilter = new IntArray(w * h);
            IntArray blueFilter = new IntArray(w * h);

            FloatArray filter = new FloatArray(w * h);
            for (int i = 0; i < w; i++) {
                for (int j = 0; j < h; j++) {
                    filter.set(i * h + j, 1.f / (FILTER_WIDTH * FILTER_WIDTH));
                }
            }

            // data initialisation
            for (int i = 0; i < w; i++) {
                for (int j = 0; j < h; j++) {
                    int rgb = image.getRGB(i, j);
                    alphaChannel.set(i * h + j, (rgb >> 24) & 0xFF);
                    redChannel.set(i * h + j, (rgb >> 16) & 0xFF);
                    greenChannel.set(i * h + j, (rgb >> 8) & 0xFF);
                    blueChannel.set(i * h + j, (rgb & 0xFF));
                }
            }

            long start = System.nanoTime();

            TaskGraph parallelFilter = new TaskGraph("blur") //
                    .transferToDevice(DataTransferMode.FIRST_EXECUTION, redChannel, greenChannel, blueChannel, filter) //
                    .task("red", BlurFilterImage::compute, redChannel, redFilter, w, h, filter, FILTER_WIDTH) //
                    .task("green", BlurFilterImage::compute, greenChannel, greenFilter, w, h, filter, FILTER_WIDTH) //
                    .task("blue", BlurFilterImage::compute, blueChannel, blueFilter, w, h, filter, FILTER_WIDTH) //
                    .transferToHost(DataTransferMode.EVERY_EXECUTION, redFilter, greenFilter, blueFilter);

            ImmutableTaskGraph immutableTaskGraph = parallelFilter.snapshot();
            TornadoExecutionPlan executor = new TornadoExecutionPlan(immutableTaskGraph);
            executor.withDefaultScheduler().execute();

            // now recombine into the output image - Alpha is 255 for no
            // transparency
            for (int i = 0; i < w; i++) {
                for (int j = 0; j < h; j++) {
                    Color c = new Color(redFilter.get(i * h + j), greenFilter.get(i * h + j), blueFilter.get(i * h + j), alphaChannel.get(i * h + j));
                    image.setRGB(i, j, c.getRGB());
                }
            }
            long end = System.nanoTime();
            System.out.println("Parallel Total time: \n\tns = " + (end - start) + "\n\tseconds = " + ((end - start) * 1e-9));

        }

        private void sequentialComputation() {

            int w = image.getWidth();
            int h = image.getHeight();

            IntArray redChannel = new IntArray(w * h);
            IntArray greenChannel = new IntArray(w * h);
            IntArray blueChannel = new IntArray(w * h);
            IntArray alphaChannel = new IntArray(w * h);

            IntArray redFilter = new IntArray(w * h);
            IntArray greenFilter = new IntArray(w * h);
            IntArray blueFilter = new IntArray(w * h);

            FloatArray filter = new FloatArray(w * h);
            for (int i = 0; i < w; i++) {
                for (int j = 0; j < h; j++) {
                    filter.set(i * h + j, 1.f / (FILTER_WIDTH * FILTER_WIDTH));
                }
            }

            // data initialisation
            for (int i = 0; i < w; i++) {
                for (int j = 0; j < h; j++) {
                    int rgb = image.getRGB(i, j);
                    alphaChannel.set(i * h + j, (rgb >> 24) & 0xFF);
                    redChannel.set(i * h + j, (rgb >> 16) & 0xFF);
                    greenChannel.set(i * h + j, (rgb >> 8) & 0xFF);
                    blueChannel.set(i * h + j, (rgb & 0xFF));
                }
            }

            long start = System.nanoTime();
            channelConvolutionSequential(redChannel, redFilter, w, h, filter, FILTER_WIDTH);
            channelConvolutionSequential(greenChannel, greenFilter, w, h, filter, FILTER_WIDTH);
            channelConvolutionSequential(blueChannel, blueFilter, w, h, filter, FILTER_WIDTH);

            // now recombine into the output image - Alpha is 255 for no
            // transparency
            for (int i = 0; i < w; i++) {
                for (int j = 0; j < h; j++) {
                    Color c = new Color(redFilter.get(i * h + j), greenFilter.get(i * h + j), blueFilter.get(i * h + j), alphaChannel.get(i * h + j));
                    image.setRGB(i, j, c.getRGB());
                }
            }
            long end = System.nanoTime();
            System.out.println("Sequential Total time: \n\tns = " + (end - start) + "\n\tseconds = " + ((end - start) * 1e-9));
        }

        @Override
        public void paint(Graphics g) {
            loadImage();
            if (PARALLEL_COMPUTATION) {
                parallelCompute();
            } else {
                sequentialComputation();
            }

            // draw the image
            g.drawImage(this.image, 0, 0, null);
        }

        @Override
        public Dimension getPreferredSize() {
            if (image == null) {
                return new Dimension(100, 100);
            } else {
                return new Dimension(image.getWidth(), image.getHeight());
            }
        }

    }

}
// CHECKSTYLE:ON<|MERGE_RESOLUTION|>--- conflicted
+++ resolved
@@ -26,8 +26,11 @@
 import uk.ac.manchester.tornado.api.enums.DataTransferMode;
 
 import javax.imageio.ImageIO;
-import javax.swing.*;
-import java.awt.*;
+import javax.swing.JFrame;
+import java.awt.Color;
+import java.awt.Component;
+import java.awt.Dimension;
+import java.awt.Graphics;
 import java.awt.event.WindowAdapter;
 import java.awt.event.WindowEvent;
 import java.awt.image.BufferedImage;
@@ -35,11 +38,9 @@
 import java.io.IOException;
 
 /**
- * It applies a Blur filter to an input image. Algorithm taken from CUDA course
- * CS344 in Udacity.
+ * It applies a Blur filter to an input image. Algorithm taken from CUDA course CS344 in Udacity.
  * <p>
- * Example borrowed from the Marawacc parallel programming framework with the
- * permission from the author.
+ * Example borrowed from the Marawacc parallel programming framework with the permission from the author.
  * </p>
  * <p>
  * How to run?
@@ -47,7 +48,6 @@
  * <code>
  * $ tornado --threadInfo -m tornado.examples/uk.ac.manchester.tornado.examples.compute.BlurFilter
  * </code>
- *
  */
 public class BlurFilter {
     // CHECKSTYLE:OFF
@@ -78,19 +78,8 @@
             loadImage();
         }
 
-<<<<<<< HEAD
-        public void loadImage() {
-            try {
-                image = ImageIO.read(new File(IMAGE_FILE));
-            } catch (IOException e) {
-                throw new RuntimeException("Input file not found: " + IMAGE_FILE);
-            }
-        }
-
         private static void channelConvolutionSequential(IntArray rgbChannel, IntArray channelBlurred, final int numRows, final int numCols, FloatArray filter, final int filterWidth) {
-=======
-        private static void channelConvolutionSequential(int[] rgbChannel, int[] channelBlurred, final int numRows, final int numCols, float[] filter, final int filterWidth) {
->>>>>>> 72c5f9d5
+
             // Dealing with an even width filter is trickier
             assert (filterWidth % 2 == 1);
 
@@ -277,6 +266,5 @@
         }
 
     }
-
 }
 // CHECKSTYLE:ON