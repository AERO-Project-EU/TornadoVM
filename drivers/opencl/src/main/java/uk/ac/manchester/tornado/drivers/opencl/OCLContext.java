--- conflicted
+++ resolved
@@ -70,26 +70,15 @@
         }
     }
 
-<<<<<<< HEAD
-    private final long id;
+    private final long contextID;
     private final List<OCLTargetDevice> devices;
-=======
-    private final long contextID;
-    private final List<OCLDevice> devices;
->>>>>>> 517d82c0
     private final List<OCLDeviceContext> deviceContexts;
     private final OCLCommandQueue[] queues;
     private final List<OCLProgram> programs;
     private final ArrayList<Long> allocatedRegions;
     private final OCLPlatform platform;
 
-<<<<<<< HEAD
-    private static final int MAX_ALLOCATED_REGIONS = 64;
-
     public OCLContext(OCLPlatform platform, long id, List<OCLTargetDevice> devices) {
-=======
-    public OCLContext(OCLPlatform platform, long id, List<OCLDevice> devices) {
->>>>>>> 517d82c0
         this.platform = platform;
         this.contextID = id;
         this.devices = devices;
