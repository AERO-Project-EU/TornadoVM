--- conflicted
+++ resolved
@@ -66,12 +66,8 @@
     private boolean wasReset;
     private boolean printOnce = true;
 
-<<<<<<< HEAD
-    private final OCLEventPool oclEventPool;
     private final TornadoBufferProvider bufferProvider;
 
-=======
->>>>>>> 0139d9d1
     protected OCLDeviceContext(OCLTargetDevice device, OCLCommandQueue queue, OCLContext context) {
         this.device = device;
         this.queue = queue;
@@ -97,9 +93,9 @@
         }
         bufferProvider = new OCLBufferProvider(this);
 
-<<<<<<< HEAD
         this.device.setDeviceContext(this);
-=======
+    }
+
     private static String[] parseDevices(String str) {
         return str.split(";");
     }
@@ -111,15 +107,6 @@
         return entryPoint;
     }
 
-    private void setRelativeAddressesFlag() {
-        if (isPlatformFPGA() && !Tornado.OPENCL_USE_RELATIVE_ADDRESSES) {
-            useRelativeAddresses = true;
-        } else {
-            useRelativeAddresses = Tornado.OPENCL_USE_RELATIVE_ADDRESSES;
-        }
->>>>>>> 0139d9d1
-    }
-
     @Override
     public OCLTargetDevice getDevice() {
         return device;
@@ -151,13 +138,11 @@
     }
 
     @Override
-<<<<<<< HEAD
     public TornadoBufferProvider getBufferProvider() {
         return bufferProvider;
     }
 
-=======
->>>>>>> 0139d9d1
+    @Override
     public void sync() {
         if (USE_SYNC_FLUSH) {
             queue.flush();
