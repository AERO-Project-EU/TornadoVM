/*
 * This file is part of Tornado: A heterogeneous programming framework:
 * https://github.com/beehive-lab/tornadovm
 *
 * Copyright (c) 2013-2019, APT Group, School of Computer Science,
 * The University of Manchester. All rights reserved.
 * DO NOT ALTER OR REMOVE COPYRIGHT NOTICES OR THIS FILE HEADER.
 *
 * This code is free software; you can redistribute it and/or modify it
 * under the terms of the GNU General Public License version 2 only, as
 * published by the Free Software Foundation.
 *
 * This code is distributed in the hope that it will be useful, but WITHOUT
 * ANY WARRANTY; without even the implied warranty of MERCHANTABILITY or
 * FITNESS FOR A PARTICULAR PURPOSE.  See the GNU General Public License
 * version 2 for more details (a copy is included in the LICENSE file that
 * accompanied this code).
 *
 * You should have received a copy of the GNU General Public License version
 * 2 along with this work; if not, write to the Free Software Foundation,
 * Inc., 51 Franklin St, Fifth Floor, Boston, MA 02110-1301 USA.
 *
 * Authors: James Clarkson
 *
 */
package uk.ac.manchester.tornado.drivers.opencl;

import static uk.ac.manchester.tornado.api.exceptions.TornadoInternalError.guarantee;
import static uk.ac.manchester.tornado.drivers.opencl.enums.OCLBuildStatus.CL_BUILD_SUCCESS;
import static uk.ac.manchester.tornado.runtime.common.Tornado.PRINT_COMPILE_TIMES;
import static uk.ac.manchester.tornado.runtime.common.Tornado.debug;
import static uk.ac.manchester.tornado.runtime.common.Tornado.error;
import static uk.ac.manchester.tornado.runtime.common.Tornado.getProperty;
import static uk.ac.manchester.tornado.runtime.common.Tornado.info;
import static uk.ac.manchester.tornado.runtime.common.Tornado.warn;

import java.io.BufferedReader;
import java.io.File;
import java.io.FileNotFoundException;
import java.io.FileOutputStream;
import java.io.FileReader;
import java.io.IOException;
import java.nio.file.Files;
import java.nio.file.LinkOption;
import java.nio.file.Path;
import java.nio.file.Paths;
import java.util.Arrays;
import java.util.HashMap;
import java.util.HashSet;
import java.util.StringJoiner;
import java.util.concurrent.ConcurrentHashMap;

import uk.ac.manchester.tornado.api.exceptions.TornadoRuntimeException;
import uk.ac.manchester.tornado.drivers.opencl.enums.OCLBuildStatus;
import uk.ac.manchester.tornado.drivers.opencl.exceptions.OCLException;
import uk.ac.manchester.tornado.drivers.opencl.graal.OCLInstalledCode;
import uk.ac.manchester.tornado.runtime.common.RuntimeUtilities;
import uk.ac.manchester.tornado.runtime.common.Tornado;
import uk.ac.manchester.tornado.runtime.common.TornadoOptions;
import uk.ac.manchester.tornado.runtime.tasks.meta.TaskMetaData;

public class OCLCodeCache {

    public static final String LOOKUP_BUFFER_KERNEL_NAME = "lookupBufferAddress";
    private static final String DIRECTORY_BITSTREAM = "fpga-source-comp/";
    public static String FPGA_BIN_LOCATION = getProperty("tornado.fpga.bin", "./" + DIRECTORY_BITSTREAM + LOOKUP_BUFFER_KERNEL_NAME);

    private static final String FALSE = "False";
    private static final String BASH = "bash";
    private final String OPENCL_SOURCE_SUFFIX = ".cl";
    private final boolean OPENCL_CACHE_ENABLE = Boolean.parseBoolean(getProperty("tornado.opencl.codecache.enable", FALSE));
    private final boolean OPENCL_DUMP_BINS = Boolean.parseBoolean(getProperty("tornado.opencl.codecache.dump", FALSE));
    private final boolean OPENCL_DUMP_SOURCE = Boolean.parseBoolean(getProperty("tornado.opencl.source.dump", FALSE));
    private final boolean OPENCL_PRINT_SOURCE = Boolean.parseBoolean(getProperty("tornado.opencl.source.print", FALSE));
    private final boolean PRINT_LOAD_TIME = false;
    private final String OPENCL_CACHE_DIR = getProperty("tornado.opencl.codecache.dir", "/var/opencl-codecache");
    private final String OPENCL_SOURCE_DIR = getProperty("tornado.opencl.source.dir", "/var/opencl-compiler");
    private final String OPENCL_LOG_DIR = getProperty("tornado.opencl.source.dir", "/var/opencl-logs");
    private final String FPGA_SOURCE_DIR = getProperty("tornado.fpga.source.dir", DIRECTORY_BITSTREAM);
    private final HashSet<String> FPGA_FLAGS = new HashSet<>(Arrays.asList("-v", "-fast-compile", "-high-effort", "-fp-relaxed", "-report", "-incremental", "-profile"));
    private final String INTEL_ALTERA_OPENCL_COMPILER = "aoc";
    private final String INTEL_ALTERA_EMULATOR = "-march=emulator";
    private final String INTEL_NALLATECH_BOARD_NAME = "-board=p385a_sch_ax115";
    private final String INTEL_FPGA_COMPILATION_FLAGS = getProperty("tornado.fpga.flags", null);
    private final String FPGA_CLEANUP_SCRIPT = "./bin/cleanFpga.sh";
    private final String FPGA_TASKSCHEDULE = "s0.t0.";
    private boolean COMPILED_BUFFER_KERNEL = false;

    /**
     * OpenCL Binary Options: -Dtornado.precompiled.binary=<path/to/binary,task>
     *
     * e.g.,
     *
     * <p>
     * <code>
     * -Dtornado.precompiled.binary=</tmp/saxpy,s0.t0.device=0:1>
     * </code>
     * </p>
     */
    private final StringBuffer OPENCL_BINARIES = TornadoOptions.FPGA_BINARIES;

    private final boolean PRINT_WARNINGS = false;

    private final ConcurrentHashMap<String, OCLInstalledCode> cache;
    private final OCLDeviceContext deviceContext;

    private boolean kernelAvailable;

    private HashMap<String, String> precompiledBinariesPerDevice;

    public OCLCodeCache(OCLDeviceContext deviceContext) {
        this.deviceContext = deviceContext;
        cache = new ConcurrentHashMap<>();

        if (OPENCL_BINARIES != null) {
            precompiledBinariesPerDevice = new HashMap<>();
            processPrecompiledBinaries();
        }

        // Composing the binary entry-point for the FPGA needs a
        // a Taskschedule and Task id as prefix which is currently
        // passed as constant FPGA_TASKSCHEDULE (e.g s0.t0.)
        if (Tornado.ACCELERATOR_IS_FPGA) {
            precompiledBinariesPerDevice = new HashMap<>();
            final String lookupBufferDeviceKernelName = FPGA_TASKSCHEDULE + String.format("device=%d:%d", deviceContext.getDevice().getIndex(), deviceContext.getPlatformContext().getPlatformIndex());
            precompiledBinariesPerDevice.put(lookupBufferDeviceKernelName, FPGA_BIN_LOCATION);
        }

        if (OPENCL_CACHE_ENABLE) {
            info("loading binaries into code cache");
            load();
        }
    }

    private void processPrecompiledBinaries() {
        String[] binaries = OPENCL_BINARIES.toString().split(",");

        if (binaries.length == 1) {
            // We try to parse a configuration file
            binaries = processPrecompiledBinariesFromFile(binaries[0]);
        } else if ((binaries.length % 2) != 0) {
            throw new RuntimeException("tornado.precompiled.binary=<path>,taskName.device");
        }

        for (int i = 0; i < binaries.length; i += 2) {
            String binaryFile = binaries[i];
            String taskAndDeviceInfo = binaries[i + 1];
            precompiledBinariesPerDevice.put(taskAndDeviceInfo, binaryFile);

            // For each entry, we should add also an entry for
            // lookup-buffer-address
            String device = taskAndDeviceInfo.split("\\.")[2];
            String kernelName = "oclbackend.lookupBufferAddress." + device;
            precompiledBinariesPerDevice.put(kernelName, binaryFile);
        }
    }

    private String[] processPrecompiledBinariesFromFile(String fileName) {
        StringBuilder listBinaries = new StringBuilder();
        BufferedReader fileContent = null;
        try {
            fileContent = new BufferedReader(new FileReader(fileName));
            String line = fileContent.readLine();
            while (line != null) {
                if (!line.isEmpty() && !line.startsWith("#")) {
                    listBinaries.append(line + ",");
                }
                line = fileContent.readLine();
            }
            listBinaries.deleteCharAt(listBinaries.length() - 1);
        } catch (FileNotFoundException e) {
            throw new RuntimeException("File: " + fileName + " not found");
        } catch (IOException e) {
            e.printStackTrace();
        } finally {
            try {
                fileContent.close();
            } catch (IOException e) {
                e.printStackTrace();
            }
        }
        return listBinaries.toString().split(",");
    }

    public boolean isLoadBinaryOptionEnabled() {
        return (OPENCL_BINARIES != null);
    }

    public String getOpenCLBinary(String taskName) {
        if (precompiledBinariesPerDevice != null) {
            return precompiledBinariesPerDevice.get(taskName);
        } else {
            return null;
        }
    }

    private Path resolveDirectory(String dir) {
        final String tornadoRoot = (Tornado.ACCELERATOR_IS_FPGA) ? System.getenv("PWD") : System.getenv("TORNADO_SDK");
        final String deviceDir = String.format("device-%d-%d", deviceContext.getPlatformContext().getPlatformIndex(), deviceContext.getDevice().getIndex());
        final Path outDir = (Tornado.ACCELERATOR_IS_FPGA) ? Paths.get(tornadoRoot + "/" + dir) : Paths.get(tornadoRoot + "/" + dir + "/" + deviceDir);
        if (!Files.exists(outDir)) {
            try {
                Files.createDirectories(outDir);
            } catch (IOException e) {
                error("unable to create dir: %s", outDir.toString());
                error(e.getMessage());
            }
        }

        guarantee(Files.isDirectory(outDir), "target directory is not a directory: %s", outDir.toAbsolutePath().toString());
        return outDir;
    }

    private Path resolveBitstreamDirectory() {
        return resolveDirectory(FPGA_SOURCE_DIR);
    }

    private Path resolveCacheDirectory() {
        return resolveDirectory(OPENCL_CACHE_DIR);
    }

    private Path resolveSourceDirectory() {
        return resolveDirectory(OPENCL_SOURCE_DIR);
    }

    private Path resolveLogDirectory() {
        return resolveDirectory(OPENCL_LOG_DIR);
    }

    public boolean isKernelAvailable() {
        return kernelAvailable;
    }

    public void appendSourceToFile(String id, String entryPoint, byte[] source) {
        if (Tornado.ACCELERATOR_IS_FPGA) {
            final Path outDir = Tornado.ACCELERATOR_IS_FPGA ? resolveBitstreamDirectory() : resolveSourceDirectory();
            if (entryPoint.equals(LOOKUP_BUFFER_KERNEL_NAME)) {
                File file = new File(outDir + "/" + entryPoint + OPENCL_SOURCE_SUFFIX);
                RuntimeUtilities.writeStreamToFile(file, source, false);
            } else {
                File file = new File(outDir + "/" + LOOKUP_BUFFER_KERNEL_NAME + OPENCL_SOURCE_SUFFIX);
                RuntimeUtilities.writeStreamToFile(file, source, true);
            }
        }

    }

    public String[] composeIntelHLSCommand(String inputFile, String outputFile) {
        StringJoiner bufferCommand = new StringJoiner(" ");

        bufferCommand.add(INTEL_ALTERA_OPENCL_COMPILER);
        bufferCommand.add(inputFile);

        if (INTEL_FPGA_COMPILATION_FLAGS != null) {
            String[] flags = INTEL_FPGA_COMPILATION_FLAGS.split(",");
            for (String flag : flags) {
                if (FPGA_FLAGS.contains(flag)) {
                    bufferCommand.add(flag);
                }
            }
        }
        if (Tornado.FPGA_EMULATION) {
            bufferCommand.add(INTEL_ALTERA_EMULATOR);
        } else {
            bufferCommand.add(INTEL_NALLATECH_BOARD_NAME); // XXX: Specific to
                                                           // the FPGA model we
                                                           // currently have
        }
        bufferCommand.add("-o " + outputFile);
        return bufferCommand.toString().split(" ");
    }

    public String[] composeXilinxHLSCompileCommand(String inputFile, String kernelName) {
        StringJoiner bufferCommand = new StringJoiner(" ");

        bufferCommand.add("xocc");
        if(Tornado.FPGA_EMULATION)
            bufferCommand.add("-t " +"sw_emu");
        else
            bufferCommand.add("-t " +"hw");
        bufferCommand.add("--platform " +"xilinx_kcu1500_dynamic_5_0 " + "-c " +"-k " +kernelName);
        bufferCommand.add("-g " + "-I./" + DIRECTORY_BITSTREAM);
        bufferCommand.add("--xp " + "misc:solution_name=lookupBufferAddress");
        bufferCommand.add("--report_dir " + DIRECTORY_BITSTREAM + "reports");
        bufferCommand.add("--log_dir " + DIRECTORY_BITSTREAM + "logs");
        bufferCommand.add("-o " + DIRECTORY_BITSTREAM + kernelName + ".xo " + inputFile);

        return bufferCommand.toString().split(" ");
    }

    public String[] composeXilinxHLSLinkCommand(String kernelName) {
        StringJoiner bufferCommand = new StringJoiner(" ");

        bufferCommand.add("xocc");
        if(Tornado.FPGA_EMULATION)
            bufferCommand.add("-t " +"sw_emu");
        else
            bufferCommand.add("-t " +"hw");
        bufferCommand.add("--platform " +"xilinx_kcu1500_dynamic_5_0 " + "-l " +"-g");
        bufferCommand.add("--xp " + "misc:solution_name=link");
        bufferCommand.add("--report_dir " + DIRECTORY_BITSTREAM + "reports");
        bufferCommand.add("--log_dir " + DIRECTORY_BITSTREAM + "logs");
        bufferCommand.add("-O3 " + "-j12");
        bufferCommand.add("--remote_ip_cache " + DIRECTORY_BITSTREAM + "ip_cache");
        bufferCommand.add("-o " + DIRECTORY_BITSTREAM + LOOKUP_BUFFER_KERNEL_NAME + ".xclbin " + DIRECTORY_BITSTREAM + LOOKUP_BUFFER_KERNEL_NAME + ".xo " + DIRECTORY_BITSTREAM + kernelName + ".xo");

        return bufferCommand.toString().split(" ");
    }

    private void callOSforCompilation(String[] compilationCommand, String[] commandRename) {
        try {
            if(compilationCommand!=null)
                RuntimeUtilities.sysCall(compilationCommand, true);
            if(commandRename!=null)
                RuntimeUtilities.sysCall(commandRename, true);
        } catch (IOException e) {
            throw new TornadoRuntimeException(e);
        }
    }

    public OCLInstalledCode installFPGASource(String id, String entryPoint, byte[] source) {
<<<<<<< HEAD
        String[] compilationCommand;
        final String inputFile = FPGA_SOURCE_DIR + LOOKUP_BUFFER_KERNEL_NAME + OPENCL_SOURCE_SUFFIX;
        final String outputFile = FPGA_SOURCE_DIR + LOOKUP_BUFFER_KERNEL_NAME;
        File fpgaBitStreamFile = new File(FPGA_BIN_LOCATION);

=======
>>>>>>> 0a989d59
        appendSourceToFile(id, entryPoint, source);
        if (!entryPoint.equals(LOOKUP_BUFFER_KERNEL_NAME)) {
            String[] commandRename;
            String[] linkCommand=null;

            if (OPENCL_PRINT_SOURCE) {
                String sourceCode = new String(source);
                System.out.println(sourceCode);
            }

            if(deviceContext.getPlatformContext().getPlatform().getVendor().equals("Xilinx")) {
                compilationCommand = composeXilinxHLSCompileCommand(inputFile, entryPoint);
                linkCommand = composeXilinxHLSLinkCommand(entryPoint);
            } else
                compilationCommand = composeIntelHLSCommand(inputFile, outputFile);
            commandRename = new String[] { BASH, FPGA_CLEANUP_SCRIPT, deviceContext.getPlatformContext().getPlatform().getVendor() };

            Path path = Paths.get(FPGA_BIN_LOCATION);
            if (RuntimeUtilities.ifFileExists(fpgaBitStreamFile)) {
                return installEntryPointForBinaryForFPGAs(path, LOOKUP_BUFFER_KERNEL_NAME);
            } else {
                callOSforCompilation(compilationCommand, commandRename);
                if(deviceContext.getPlatformContext().getPlatform().getVendor().equals("Xilinx"))
                    callOSforCompilation(linkCommand, null);
            }
            return installEntryPointForBinaryForFPGAs(resolveBitstreamDirectory(), LOOKUP_BUFFER_KERNEL_NAME);
        } else {
            if(!COMPILED_BUFFER_KERNEL) {
                COMPILED_BUFFER_KERNEL = true;

                if (Tornado.ACCELERATOR_IS_FPGA) {
                    appendSourceToFile(id, entryPoint, source);
                }

                if (OPENCL_PRINT_SOURCE) {
                    String sourceCode = new String(source);
                    System.out.println(sourceCode);
                }

                if (!RuntimeUtilities.ifFileExists(fpgaBitStreamFile)) {
                    if (deviceContext.getPlatformContext().getPlatform().getVendor().equals("Xilinx")) {
                        compilationCommand = composeXilinxHLSCompileCommand(inputFile, entryPoint);
                        callOSforCompilation(compilationCommand, null);
                    }
                }
            } else
                // Should not reach here
                return null;
        }
        return null;
    }

    public OCLInstalledCode installSource(TaskMetaData meta, String id, String entryPoint, byte[] source) {

        info("Installing code for %s into code cache", entryPoint);
        final OCLProgram program = deviceContext.createProgramWithSource(source, new long[] { source.length });

        if (OPENCL_DUMP_SOURCE) {
            final Path outDir = resolveSourceDirectory();
            File file = new File(outDir + "/" + id + "-" + entryPoint + OPENCL_SOURCE_SUFFIX);
            try (FileOutputStream fos = new FileOutputStream(file)) {
                fos.write(source);
            } catch (IOException e) {
                error("unable to dump source: ", e.getMessage());
            }
        }

        if (Tornado.ACCELERATOR_IS_FPGA) {
            appendSourceToFile(id, entryPoint, source);
        }

        if (OPENCL_PRINT_SOURCE) {
            String sourceCode = new String(source);
            System.out.println(sourceCode);
        }

        // TODO add support for passing compiler optimisation flags here
        final long t0 = System.nanoTime();
        program.build(meta.getCompilerFlags());
        final long t1 = System.nanoTime();

        final OCLBuildStatus status = program.getStatus(deviceContext.getDeviceId());
        debug("\tOpenCL compilation status = %s", status.toString());

        final String log = program.getBuildLog(deviceContext.getDeviceId()).trim();

        if (PRINT_WARNINGS || (status == OCLBuildStatus.CL_BUILD_ERROR)) {
            if (!log.isEmpty()) {
                debug(log);
            }
            final Path outDir = resolveLogDirectory();
            final String identifier = id + "-" + entryPoint;
            error("Unable to compile task %s: check logs at %s/%s.log", identifier, outDir.toAbsolutePath(), identifier);

            File file = new File(outDir + "/" + identifier + ".log");
            try (FileOutputStream fos = new FileOutputStream(file)) {
                fos.write(log.getBytes());
            } catch (IOException e) {
                error("unable to write error log: ", e.getMessage());
            }
            file = new File(outDir + "/" + identifier + OPENCL_SOURCE_SUFFIX);
            try (FileOutputStream fos = new FileOutputStream(file)) {
                fos.write(source);
            } catch (IOException e) {
                error("unable to write error log: ", e.getMessage());
            }
        }

        final OCLKernel kernel = (status == CL_BUILD_SUCCESS) ? program.getKernel(entryPoint) : null;

        if (kernel != null) {
            kernelAvailable = true;
        }

        final OCLInstalledCode code = new OCLInstalledCode(entryPoint, source, deviceContext, program, kernel);

        if (status == CL_BUILD_SUCCESS) {
            debug("\tOpenCL Kernel id = 0x%x", kernel.getId());
            if (meta.shouldPrintCompileTimes()) {
                debug("compile: kernel %s opencl %.9f\n", entryPoint, (t1 - t0) * 1e-9f);
            }
            cache.put(id + "-" + entryPoint, code);

            // BUG Apple does not seem to like implementing the OpenCL spec
            // properly, this causes a sigfault.
            if ((OPENCL_CACHE_ENABLE || OPENCL_DUMP_BINS) && !deviceContext.getPlatformContext().getPlatform().getVendor().equalsIgnoreCase("Apple")) {
                final Path outDir = resolveCacheDirectory();
                program.dumpBinaries(outDir.toAbsolutePath().toString() + "/" + entryPoint);
            }
        } else {
            warn("\tunable to compile %s", entryPoint);
            code.invalidate();
        }

        return code;
    }

    public OCLInstalledCode installBinary(String entryPoint, byte[] binary) throws OCLException {
        return installBinary(entryPoint, binary, false);
    }

    private OCLInstalledCode installBinary(String entryPoint, byte[] binary, boolean alreadyCached) throws OCLException {
        info("Installing binary for %s into code cache", entryPoint);

        try {
            entryPoint = entryPoint.split("-")[1];
        } catch (NullPointerException | ArrayIndexOutOfBoundsException e) {
        }

        long beforeLoad = (Tornado.TIME_IN_NANOSECONDS) ? System.nanoTime() : System.currentTimeMillis();
        OCLProgram program = deviceContext.createProgramWithBinary(binary, new long[] { binary.length });
        long afterLoad = (Tornado.TIME_IN_NANOSECONDS) ? System.nanoTime() : System.currentTimeMillis();

        if (PRINT_LOAD_TIME) {
            System.out.println("Binary load time: " + (afterLoad - beforeLoad) + (Tornado.TIME_IN_NANOSECONDS ? " ns" : " ms") + " \n");
        }

        if (program == null) {
            throw new OCLException("unable to load binary for " + entryPoint);
        }

        long t0 = System.nanoTime();
        program.build("");
        long t1 = System.nanoTime();

        OCLBuildStatus status = program.getStatus(deviceContext.getDeviceId());
        debug("\tOpenCL compilation status = %s", status.toString());

        final String log = program.getBuildLog(deviceContext.getDeviceId()).trim();
        if (!log.isEmpty()) {
            debug(log);
        }

        final OCLKernel kernel = (status == CL_BUILD_SUCCESS) ? program.getKernel(entryPoint) : null;

        final OCLInstalledCode code = new OCLInstalledCode(entryPoint, null, deviceContext, program, kernel);
        if (status == CL_BUILD_SUCCESS) {
            debug("\tOpenCL Kernel id = 0x%x", kernel.getId());
            if (PRINT_COMPILE_TIMES) {
                System.out.printf("compile: kernel %s opencl %.9f\n", entryPoint, (t1 - t0) * 1e-9f);
            }
            cache.put(entryPoint, code);

            if ((OPENCL_CACHE_ENABLE || OPENCL_DUMP_BINS) && !alreadyCached) {
                final Path outDir = resolveCacheDirectory();
                RuntimeUtilities.writeToFile(outDir.toAbsolutePath().toString() + "/" + entryPoint, binary);
            }
        } else {
            warn("\tunable to install binary for %s", entryPoint);
            code.invalidate();
        }

        return code;
    }

    private void load() {
        try {
            final Path cacheDir = resolveCacheDirectory();
            Files.list(cacheDir).filter(p -> Files.isRegularFile(p, LinkOption.NOFOLLOW_LINKS)).forEach(this::loadBinary);
        } catch (IOException e) {
            error("io exception when loading cache files: %s", e.getMessage());
        }
    }

    private void loadBinary(Path path) {
        final File file = path.toFile();
        if (file.length() == 0) {
            return;
        }
        info("loading %s into cache", file.getAbsoluteFile());
        try {
            final byte[] binary = Files.readAllBytes(path);
            installBinary(file.getName(), binary, true);
        } catch (OCLException | IOException e) {
            error("unable to load binary: %s (%s)", file, e.getMessage());
        }
    }

    public void reset() {
        for (OCLInstalledCode code : cache.values()) {
            code.invalidate();
        }
        cache.clear();
    }

    public OCLInstalledCode installEntryPointForBinaryForFPGAs(Path lookupPath, String entrypoint) {
        final File file = lookupPath.toFile();
        OCLInstalledCode lookupCode = null;
        if (file.length() == 0) {
            error("Empty input binary: %s (%s)", file);
        }
        try {
            final byte[] binary = Files.readAllBytes(lookupPath);
            lookupCode = installBinary(entrypoint, binary);
        } catch (OCLException | IOException e) {
            error("unable to load binary: %s (%s)", file, e.getMessage());
        }
        return lookupCode;
    }

    public boolean isCached(String id, String entryPoint) {
        return cache.containsKey(id + "-" + entryPoint);
    }

    public OCLInstalledCode getCode(String id, String entryPoint) {
        return cache.get(id + "-" + entryPoint);
    }
}<|MERGE_RESOLUTION|>--- conflicted
+++ resolved
@@ -319,14 +319,11 @@
     }
 
     public OCLInstalledCode installFPGASource(String id, String entryPoint, byte[] source) {
-<<<<<<< HEAD
         String[] compilationCommand;
         final String inputFile = FPGA_SOURCE_DIR + LOOKUP_BUFFER_KERNEL_NAME + OPENCL_SOURCE_SUFFIX;
         final String outputFile = FPGA_SOURCE_DIR + LOOKUP_BUFFER_KERNEL_NAME;
         File fpgaBitStreamFile = new File(FPGA_BIN_LOCATION);
 
-=======
->>>>>>> 0a989d59
         appendSourceToFile(id, entryPoint, source);
         if (!entryPoint.equals(LOOKUP_BUFFER_KERNEL_NAME)) {
             String[] commandRename;
