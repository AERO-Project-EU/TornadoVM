--- conflicted
+++ resolved
@@ -61,7 +61,7 @@
 
         backends = new OCLBackend[numPlatforms][];
         contexts = new ArrayList<>();
-        discoverDevices(options, vmRuntime, vmConfig, numPlatforms);
+        discoverDevices(options, vmRuntime, vmConfig);
         flatBackends = new OCLBackend[getDeviceCount()];
         int index = 0;
         for (int i = 0; i < getNumPlatforms(); i++) {
@@ -150,12 +150,8 @@
         }
     }
 
-<<<<<<< HEAD
-    protected void discoverDevices(final OptionValues options, final HotSpotJVMCIRuntime vmRuntime, TornadoVMConfig vmConfig, int numPlatforms) {
-=======
     private void discoverDevices(final OptionValues options, final HotSpotJVMCIRuntime vmRuntime, TornadoVMConfig vmConfig) {
         final int numPlatforms = OpenCL.getNumPlatforms();
->>>>>>> 24fe7dd5
         String platformToIgnore = getString("tornado.ignore.platform");
         for (int i = 0; i < numPlatforms; i++) {
             final TornadoPlatform platform = OpenCL.getPlatform(i);
@@ -180,7 +176,7 @@
         return checkAndInitBackend(0, index);
     }
 
-    private int getNumDevices(int platform) {
+    public int getNumDevices(int platform) {
         try {
             return backends[platform].length;
         } catch (NullPointerException e) {
