/*
 * This file is part of Tornado: A heterogeneous programming framework: 
 * https://github.com/beehive-lab/tornadovm
 *
 * Copyright (c) 2013-2019, APT Group, School of Computer Science,
 * The University of Manchester. All rights reserved.
 * DO NOT ALTER OR REMOVE COPYRIGHT NOTICES OR THIS FILE HEADER.
 *
 * This code is free software; you can redistribute it and/or modify it
 * under the terms of the GNU General Public License version 2 only, as
 * published by the Free Software Foundation.
 *
 * This code is distributed in the hope that it will be useful, but WITHOUT
 * ANY WARRANTY; without even the implied warranty of MERCHANTABILITY or
 * FITNESS FOR A PARTICULAR PURPOSE.  See the GNU General Public License
 * version 2 for more details (a copy is included in the LICENSE file that
 * accompanied this code).
 *
 * You should have received a copy of the GNU General Public License version
 * 2 along with this work; if not, write to the Free Software Foundation,
 * Inc., 51 Franklin St, Fifth Floor, Boston, MA 02110-1301 USA.
 *
 * Authors: James Clarkson
 *
 */
package uk.ac.manchester.tornado.drivers.opencl;

import static uk.ac.manchester.tornado.api.exceptions.TornadoInternalError.guarantee;
import static uk.ac.manchester.tornado.drivers.opencl.enums.OCLCommandQueueInfo.CL_QUEUE_CONTEXT;
import static uk.ac.manchester.tornado.drivers.opencl.enums.OCLCommandQueueInfo.CL_QUEUE_DEVICE;
import static uk.ac.manchester.tornado.runtime.common.Tornado.ENABLE_OOO_EXECUTION;
import static uk.ac.manchester.tornado.runtime.common.Tornado.EVENT_WINDOW;
import static uk.ac.manchester.tornado.runtime.common.Tornado.MARKER_USE_BARRIER;
import static uk.ac.manchester.tornado.runtime.common.Tornado.MAX_WAIT_EVENTS;
import static uk.ac.manchester.tornado.runtime.common.Tornado.getProperty;

import java.nio.ByteBuffer;
import java.util.ArrayList;
import java.util.Arrays;
import java.util.BitSet;
import java.util.List;

import uk.ac.manchester.tornado.api.common.Event;
import uk.ac.manchester.tornado.drivers.opencl.exceptions.OCLException;
import uk.ac.manchester.tornado.runtime.EmptyEvent;
import uk.ac.manchester.tornado.runtime.common.Tornado;
import uk.ac.manchester.tornado.runtime.common.TornadoLogger;

public class OCLCommandQueue extends TornadoLogger {

    protected static final Event EMPTY_EVENT = new EmptyEvent();
    private static final int NUM_EVENTS_BUFFERS = 1;

    // @formatter:off
    protected static final String[] EVENT_DESCRIPTIONS = { 
            "kernel - serial", 
            "kernel - parallel", 
            "writeToDevice - byte[]", 
            "writeToDevice - short[]", 
            "writeToDevice - int[]",
            "writeToDevice - long[]", 
            "writeToDevice - float[]", 
            "writeToDevice - double[]", 
            "readFromDevice - byte[]", 
            "readFromDevice - short[]", 
            "readFromDevice - int[]", 
            "readFromDevice - long[]",
            "readFromDevice - float[]", 
            "readFromDevice - double[]", 
            "sync - marker", 
            "sync - barrier" 
            };
    // @formatter:on

    protected static final int DESC_SERIAL_KERNEL = 0;
    protected static final int DESC_PARALLEL_KERNEL = 1;
    protected static final int DESC_WRITE_BYTE = 2;
    protected static final int DESC_WRITE_SHORT = 3;
    protected static final int DESC_WRITE_INT = 4;
    protected static final int DESC_WRITE_LONG = 5;
    protected static final int DESC_WRITE_FLOAT = 6;
    protected static final int DESC_WRITE_DOUBLE = 7;
    protected static final int DESC_READ_BYTE = 8;
    protected static final int DESC_READ_SHORT = 9;
    protected static final int DESC_READ_INT = 10;
    protected static final int DESC_READ_LONG = 11;
    protected static final int DESC_READ_FLOAT = 12;
    protected static final int DESC_READ_DOUBLE = 13;
    protected static final int DESC_SYNC_MARKER = 14;
    protected static final int DESC_SYNC_BARRIER = 15;

    private final long[] waitEventsBuffer;

    private final long id;
    private final ByteBuffer buffer;
    private final long properties;
    protected long[] events;
    protected final long[][] eventsBuffers;
    protected final int[] descriptors;
    protected final long[] tags;
    protected final BitSet retain;
    private int eventIndex;
    private final int openclVersion;

    private int eventsBufferIndex;
    private int eventMark;

    private final OCLEvent internalEvent;

    private static final boolean CIRCULAR_EVENTS = Boolean.parseBoolean(getProperty("tornado.opencl.circularevents", "True"));

    public OCLCommandQueue(long id, long properties, int version) {
        this.id = id;
        this.properties = properties;
        this.buffer = ByteBuffer.allocate(128);
        this.buffer.order(OpenCL.BYTE_ORDER);
        this.eventsBuffers = new long[NUM_EVENTS_BUFFERS][EVENT_WINDOW];
        this.retain = new BitSet(EVENT_WINDOW);
        this.retain.clear();
        this.eventsBufferIndex = 0;
        this.events = eventsBuffers[eventsBufferIndex];
        this.descriptors = new int[EVENT_WINDOW];
        this.tags = new long[EVENT_WINDOW];
        this.eventIndex = 0;
        this.eventMark = -1;
        this.openclVersion = version;
        this.waitEventsBuffer = new long[MAX_WAIT_EVENTS];
        this.internalEvent = new OCLEvent(this, 0, 0);
    }

    native static void clReleaseCommandQueue(long queueId) throws OCLException;

    native static void clGetCommandQueueInfo(long queueId, int info, byte[] buffer) throws OCLException;

    native static void clSetCommandQueueProperty(long queueId, long property, boolean value) throws OCLException;

    /**
     * Enqueues a kernel for execution on the specified command queue
     *
     * @param queueId
     * @param kernelId
     * @param dim
     * @param global_work_offset
     * @param global_work_size
     * @param local_work_size
     * @param events
     *
     * @return eventId of this command
     *
     * @throws OCLException
     */
    native static long clEnqueueNDRangeKernel(long queueId, long kernelId, int dim, long[] global_work_offset, long[] global_work_size, long[] local_work_size, long[] events) throws OCLException;

    native static long clEnqueueTask(long queueID, long kernelId, long[] events) throws OCLException;

    native static long clEnqueueReadBuffer(long queueId, long buffer, boolean blocking, long offset, long bytes, long ptr, long[] events) throws OCLException;

    native static long clEnqueueWriteBuffer(long queueId, long buffer, boolean blocking, long offset, long bytes, long ptr, long[] events) throws OCLException;

    native static long writeArrayToDevice(long queueId, byte[] buffer, long hostOffset, boolean blocking, long offset, long bytes, long ptr, long[] events) throws OCLException;

    native static long writeArrayToDevice(long queueId, char[] buffer, long hostOffset, boolean blocking, long offset, long bytes, long ptr, long[] events) throws OCLException;

    native static long writeArrayToDevice(long queueId, short[] buffer, long hostOffset, boolean blocking, long offset, long bytes, long ptr, long[] events) throws OCLException;

    native static long writeArrayToDevice(long queueId, int[] buffer, long hostOffset, boolean blocking, long offset, long bytes, long ptr, long[] events) throws OCLException;

    native static long writeArrayToDevice(long queueId, long[] buffer, long hostOffset, boolean blocking, long offset, long bytes, long ptr, long[] events) throws OCLException;

    native static long writeArrayToDevice(long queueId, float[] buffer, long hostOffset, boolean blocking, long offset, long bytes, long ptr, long[] events) throws OCLException;

    native static long writeArrayToDevice(long queueId, double[] buffer, long hostOffset, boolean blocking, long offset, long bytes, long ptr, long[] events) throws OCLException;

    native static long readArrayFromDevice(long queueId, byte[] buffer, long hostOffset, boolean blocking, long offset, long bytes, long ptr, long[] events) throws OCLException;

    native static long readArrayFromDevice(long queueId, char[] buffer, long hostOffset, boolean blocking, long offset, long bytes, long ptr, long[] events) throws OCLException;

    native static long readArrayFromDevice(long queueId, short[] buffer, long hostOffset, boolean blocking, long offset, long bytes, long ptr, long[] events) throws OCLException;

    native static long readArrayFromDevice(long queueId, int[] buffer, long hostOffset, boolean blocking, long offset, long bytes, long ptr, long[] events) throws OCLException;

    native static long readArrayFromDevice(long queueId, long[] buffer, long hostOffset, boolean blocking, long offset, long bytes, long ptr, long[] events) throws OCLException;

    native static long readArrayFromDevice(long queueId, float[] buffer, long hostOffset, boolean blocking, long offset, long bytes, long ptr, long[] events) throws OCLException;

    native static long readArrayFromDevice(long queueId, double[] buffer, long hostOffset, boolean blocking, long offset, long bytes, long ptr, long[] events) throws OCLException;

    /*
     * for OpenCL 1.1 compatibility
     */
    native static long clEnqueueMarker(long queueId) throws OCLException;

    native static void clEnqueueBarrier(long queueId) throws OCLException;

    native static void clEnqueueWaitForEvents(long queueId, long[] events) throws OCLException;

    /*
     * for OpenCL 1.2 implementations
     */
    native static long clEnqueueMarkerWithWaitList(long queueId, long[] events) throws OCLException;

    native static long clEnqueueBarrierWithWaitList(long queueId, long[] events) throws OCLException;

    native static void clFlush(long queueId) throws OCLException;

    native static void clFinish(long queueId) throws OCLException;

    public Event resolveEvent(int event) {
        if (event == -1) {
            return EMPTY_EVENT;
        }
        return new OCLEvent(this, event, events[event]);
    }

    public void markEvent() {
        eventMark = eventIndex;
    }

    public void retainEvent(int localId) {
        retain.set(localId);
    }

    public void releaseEvent(int localId) {
        retain.clear(localId);
    }

    @Deprecated
    public void flushEvents() {
    }

    private void findNextEventSlot() {
        eventIndex = retain.nextClearBit(eventIndex + 1);

        if (CIRCULAR_EVENTS && (eventIndex >= events.length)) {
                eventIndex = 0;
        }

        guarantee(eventIndex != -1, "event window is full (retained=%d, capacity=%d)", retain.cardinality(), EVENT_WINDOW);
    }

    private int registerEvent(long eventId, int descriptorId, long tag) {
        if (retain.get(eventIndex)) {
            findNextEventSlot();
        }
        final int currentEvent = eventIndex;
        guarantee(!retain.get(currentEvent), "overwriting retained event");

        /*
         * OpenCL can generate an out of resources error which produces an invalid event
         * (-1). We need to avoid releasing any invalid events and trigger a fatal
         * exception when we miss an event
         */
        if (eventId == -1) {
            fatal("invalid event: event=0x%x, description=%s, tag=0x%x\n", eventId, EVENT_DESCRIPTIONS[descriptorId], tag);
            fatal("terminating application as system integrity has been compromised.");
            System.exit(-1);
        }

        if (events[currentEvent] > 0 && !retain.get(currentEvent)) {
            internalEvent.setEventId(currentEvent, events[currentEvent]);
            internalEvent.release();
        }
        events[currentEvent] = eventId;
        descriptors[currentEvent] = descriptorId;
        tags[currentEvent] = tag;

        findNextEventSlot();
        return currentEvent;
    }

    private boolean serialiseEvents(int[] dependencies) {
        if (dependencies == null || dependencies.length == 0 || !ENABLE_OOO_EXECUTION) {
            return false;
        }

        Arrays.fill(waitEventsBuffer, 0);

        int index = 0;
        for (int i = 0; i < dependencies.length; i++) {
            final int value = dependencies[i];
            if (value != -1) {
                index++;
                waitEventsBuffer[index] = events[value];
                debug("[%d] 0x%x - %s 0x%x\n", index, events[value], EVENT_DESCRIPTIONS[descriptors[value]], tags[value]);

            }
        }
        waitEventsBuffer[0] = index;

        return (index > 0);
    }

    public long getContextId() {
        long result = -1;
        buffer.clear();
        try {
            clGetCommandQueueInfo(id, CL_QUEUE_CONTEXT.getValue(), buffer.array());
            result = buffer.getLong();
        } catch (OCLException e) {
            error(e.getMessage());
        }

        return result;
    }

    public long getDeviceId() {
        long result = -1;
        buffer.clear();
        try {
            clGetCommandQueueInfo(id, CL_QUEUE_DEVICE.getValue(), buffer.array());
            result = buffer.getLong();
        } catch (OCLException e) {
            error(e.getMessage());
        }

        return result;
    }

    public void setProperties(long properties, boolean value) {
        try {
            clSetCommandQueueProperty(id, properties, value);
        } catch (OCLException e) {
            error(e.getMessage());
        }
    }

    /**
     * Enqueues a barrier into the command queue of the specified device
     *
     */
    public int enqueueBarrier() {
        return enqueueBarrier(null);
    }

    public int enqueueMarker() {
        return enqueueMarker(null);
    }

    public long getProperties() {
        return properties;
    }

    public void cleanup() {
        try {
            clReleaseCommandQueue(id);
        } catch (OCLException e) {
            e.printStackTrace();
        }
    }

    @Override
    public String toString() {
        return String.format("Queue: context=0x%x, device=0x%x", getContextId(), getDeviceId());
    }

    public long getId() {
        return id;
    }

    public int enqueueTask(OCLKernel kernel, int[] waitEvents) {
        int event = -1;

        try {
            event = registerEvent(clEnqueueTask(id, kernel.getId(), serialiseEvents(waitEvents) ? waitEventsBuffer : null), DESC_SERIAL_KERNEL, kernel.getId());
        } catch (OCLException e) {
            error(e.getMessage());
        }

        if (Tornado.FORCE_BLOCKING_API_CALLS) {
            enqueueBarrier();
        }

        return event;
    }

    public int enqueueNDRangeKernel(OCLKernel kernel, int dim, long[] globalWorkOffset, long[] globalWorkSize, long[] localWorkSize, int[] waitEvents) {
        int event = -1;

        try {
            event = registerEvent(clEnqueueNDRangeKernel(id, kernel.getId(), dim, (openclVersion > 100) ? globalWorkOffset : null, globalWorkSize, localWorkSize,
                    serialiseEvents(waitEvents) ? waitEventsBuffer : null), DESC_PARALLEL_KERNEL, kernel.getId());
        } catch (OCLException e) {
            error(e.getMessage());
        }

        if (Tornado.FORCE_BLOCKING_API_CALLS) {
            enqueueBarrier();
        }

        return event;
    }

    public int enqueueWrite(long devicePtr, boolean blocking, long offset, long bytes, byte[] array, long hostOffset, int[] waitEvents) {
        guarantee(array != null, "null array");
        int event = -1;
        try {
            long eventID = writeArrayToDevice(id, array, hostOffset, blocking, offset, bytes, devicePtr, serialiseEvents(waitEvents) ? waitEventsBuffer : null);
            event = registerEvent(eventID, DESC_WRITE_BYTE, offset);
        } catch (OCLException e) {
            error(e.getMessage());
        }

        return event;
    }

    public int enqueueWrite(long devicePtr, boolean blocking, long offset, long bytes, char[] array, long hostOffset, int[] waitEvents) {
        guarantee(array != null, "null array");
        int event = -1;

        try {
            long eventID = writeArrayToDevice(id, array, hostOffset, blocking, offset, bytes, devicePtr, serialiseEvents(waitEvents) ? waitEventsBuffer : null);
            event = registerEvent(eventID, DESC_WRITE_BYTE, offset);
        } catch (OCLException e) {
            error(e.getMessage());
        }

        return event;
    }

    public int enqueueWrite(long devicePtr, boolean blocking, long offset, long bytes, int[] array, long hostOffset, int[] waitEvents) {
        guarantee(array != null, "null array");
        int event = -1;
        try {
            long eventID = writeArrayToDevice(id, array, hostOffset, blocking, offset, bytes, devicePtr, serialiseEvents(waitEvents) ? waitEventsBuffer : null);
            event = registerEvent(eventID, DESC_WRITE_INT, offset);

        } catch (OCLException e) {
            error(e.getMessage());
        }

        return event;
    }

    public int enqueueWrite(long devicePtr, boolean blocking, long offset, long bytes, short[] array, long hostOffset, int[] waitEvents) {
        guarantee(array != null, "null array");
        int event = -1;
        try {
            long eventID = writeArrayToDevice(id, array, hostOffset, blocking, offset, bytes, devicePtr, serialiseEvents(waitEvents) ? waitEventsBuffer : null);
            event = registerEvent(eventID, DESC_WRITE_SHORT, offset);
        } catch (OCLException e) {
            error(e.getMessage());
        }

        return event;
    }

    public int enqueueWrite(long devicePtr, boolean blocking, long offset, long bytes, long[] array, long hostOffset, int[] waitEvents) {
        guarantee(array != null, "null array");
        int event = -1;
        try {
            long eventID = writeArrayToDevice(id, array, hostOffset, blocking, offset, bytes, devicePtr, serialiseEvents(waitEvents) ? waitEventsBuffer : null);
            event = registerEvent(eventID, DESC_WRITE_LONG, offset);
        } catch (OCLException e) {
            error(e.getMessage());
        }

        return event;
    }

    public int enqueueWrite(long devicePtr, boolean blocking, long offset, long bytes, float[] array, long hostOffset, int[] waitEvents) {
        guarantee(array != null, "null array");
        int event = -1;
        try {
            long eventID = writeArrayToDevice(id, array, hostOffset, blocking, offset, bytes, devicePtr, serialiseEvents(waitEvents) ? waitEventsBuffer : null);
            event = registerEvent(eventID, DESC_WRITE_FLOAT, offset);
        } catch (OCLException e) {
            error(e.getMessage());
        }
        return event;
    }

    public int enqueueWrite(long devicePtr, boolean blocking, long offset, long bytes, double[] array, long hostOffset, int[] waitEvents) {
        guarantee(array != null, "null array");
        int event = -1;
        try {
            long eventID = writeArrayToDevice(id, array, hostOffset, blocking, offset, bytes, devicePtr, serialiseEvents(waitEvents) ? waitEventsBuffer : null);
            event = registerEvent(eventID, DESC_WRITE_DOUBLE, offset);
        } catch (OCLException e) {
            error(e.getMessage());
        }
        return event;
    }

    public int enqueueRead(long devicePtr, boolean blocking, long offset, long bytes, byte[] array, long hostOffset, int[] waitEvents) {
        guarantee(array != null, "null array");
        int event = -1;
        try {
            long eventID = readArrayFromDevice(id, array, hostOffset, blocking, offset, bytes, devicePtr, serialiseEvents(waitEvents) ? waitEventsBuffer : null);
            event = registerEvent(eventID, DESC_READ_BYTE, offset);
        } catch (OCLException e) {
            error(e.getMessage());
        }

        return event;
    }

    public int enqueueRead(long devicePtr, boolean blocking, long offset, long bytes, char[] array, long hostOffset, int[] waitEvents) {
        guarantee(array != null, "null array");
        int event = -1;

        try {
            long eventID = readArrayFromDevice(id, array, hostOffset, blocking, offset, bytes, devicePtr, serialiseEvents(waitEvents) ? waitEventsBuffer : null);
            event = registerEvent(eventID, DESC_READ_BYTE, offset);
        } catch (OCLException e) {
            error(e.getMessage());
        }

        return event;
    }

    public int enqueueRead(long devicePtr, boolean blocking, long offset, long bytes, int[] array, long hostOffset, int[] waitEvents) {
        guarantee(array != null, "null array");
        int event = -1;
        try {
            long eventID = readArrayFromDevice(id, array, hostOffset, blocking, offset, bytes, devicePtr, serialiseEvents(waitEvents) ? waitEventsBuffer : null);
            event = registerEvent(eventID, DESC_READ_INT, offset);

        } catch (OCLException e) {
            error(e.getMessage());
        }

        return event;
    }

    public int enqueueRead(long devicePtr, boolean blocking, long offset, long bytes, short[] array, long hostOffset, int[] waitEvents) {
        guarantee(array != null, "array is null");
        int event = -1;

        try {
            long eventID = readArrayFromDevice(id, array, hostOffset, blocking, offset, bytes, devicePtr, serialiseEvents(waitEvents) ? waitEventsBuffer : null);
            event = registerEvent(eventID, DESC_READ_SHORT, offset);
        } catch (OCLException e) {
            error(e.getMessage());
        }

        return event;
    }

    public int enqueueRead(long devicePtr, boolean blocking, long offset, long bytes, long[] array, long hostOffset, int[] waitEvents) {
        guarantee(array != null, "array is null");
        int event = -1;

        try {
            long eventID = readArrayFromDevice(id, array, hostOffset, blocking, offset, bytes, devicePtr, serialiseEvents(waitEvents) ? waitEventsBuffer : null);
            event = registerEvent(eventID, DESC_READ_LONG, offset);
        } catch (OCLException e) {
            error(e.getMessage());
        }

        return event;
    }

    public int enqueueRead(long devicePtr, boolean blocking, long offset, long bytes, float[] array, long hostOffset, int[] waitEvents) {
        guarantee(array != null, "array is null");
        int event = -1;
        try {
            long eventID = readArrayFromDevice(id, array, hostOffset, blocking, offset, bytes, devicePtr, serialiseEvents(waitEvents) ? waitEventsBuffer : null);
            event = registerEvent(eventID, DESC_READ_FLOAT, offset);
        } catch (OCLException e) {
            error(e.getMessage());
        }

        return event;
    }

    public int enqueueRead(long devicePtr, boolean blocking, long offset, long bytes, double[] array, long hostOffset, int[] waitEvents) {
        guarantee(array != null, "array is null");
        int event = -1;
        try {
            long eventID = readArrayFromDevice(id, array, hostOffset, blocking, offset, bytes, devicePtr, serialiseEvents(waitEvents) ? waitEventsBuffer : null);
            event = registerEvent(eventID, DESC_READ_DOUBLE, offset);
        } catch (OCLException e) {
            error(e.getMessage());
        }
        return event;
    }

    public void finish() {
        try {
            clFinish(id);
        } catch (OCLException e) {
            error(e.getMessage());
        }
    }

    public void flush() {
        try {
            clFlush(id);
        } catch (OCLException e) {
            error(e.getMessage());
        }
    }

    public void printEvents() {
    }

    public int enqueueBarrier(int[] events) {
        final long[] waitEvents = serialiseEvents(events) ? waitEventsBuffer : null;
        return (openclVersion < 120) ? enqueueBarrier_OCLv1_1(waitEvents) : enqueueBarrier_OCLv1_2(waitEvents);
    }

    private int enqueueBarrier_OCLv1_1(long[] events) {
        try {
<<<<<<< HEAD
            if(events!=null)
                clEnqueueWaitForEvents(id, events);
=======
            if (events != null) {
                clEnqueueWaitForEvents(id, events);
            }
>>>>>>> b5293139
        } catch (OCLException e) {
            fatal(e.getMessage());
        }
        return -1;
    }

    private int enqueueBarrier_OCLv1_2(long[] waitEvents) {
        int event = -1;
        try {
            event = registerEvent(clEnqueueBarrierWithWaitList(id, waitEvents), DESC_SYNC_BARRIER, 0x12);
        } catch (OCLException e) {
            fatal(e.getMessage());
        }
        return event;
    }

    public int enqueueMarker(int[] events) {
        final long[] waitEvents = serialiseEvents(events) ? waitEventsBuffer : null;
        if (MARKER_USE_BARRIER) {
            return enqueueBarrier(events);
        }
        return (openclVersion < 120) ? enqueueMarker11(waitEvents) : enqueueMarker12(waitEvents);
    }

    private int enqueueMarker11(long[] events) {
        return enqueueBarrier_OCLv1_1(events);
    }

    private int enqueueMarker12(long[] waitEvents) {
        int event = -1;
        try {
            event = registerEvent(clEnqueueMarkerWithWaitList(id, waitEvents), DESC_SYNC_MARKER, 0x12);
        } catch (OCLException e) {
            fatal(e.getMessage());
        }
        return event;
    }

    public List<OCLEvent> getEvents() {
        List<OCLEvent> result = new ArrayList<>();
        for (int i = 0; i < eventIndex; i++) {
            final long eventId = events[i];
            if (eventId <= 0) {
                continue;
            }
            result.add(new OCLEvent(this, i, eventId));
        }
        return result;
    }

    public void reset() {
        Arrays.fill(events, 0);
        eventIndex = 0;
    }
}<|MERGE_RESOLUTION|>--- conflicted
+++ resolved
@@ -601,14 +601,9 @@
 
     private int enqueueBarrier_OCLv1_1(long[] events) {
         try {
-<<<<<<< HEAD
-            if(events!=null)
-                clEnqueueWaitForEvents(id, events);
-=======
             if (events != null) {
                 clEnqueueWaitForEvents(id, events);
             }
->>>>>>> b5293139
         } catch (OCLException e) {
             fatal(e.getMessage());
         }
