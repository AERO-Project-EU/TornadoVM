--- conflicted
+++ resolved
@@ -449,17 +449,9 @@
 
         final Deque<ResolvedJavaMethod> workList = new ArrayDeque<>(kernelCompResult.getNonInlinedMethods());
 
-<<<<<<< HEAD
-        while (!worklist.isEmpty()) {
-            final ResolvedJavaMethod currentMethod = worklist.pop();
-            Sketch currentSketch = TornadoSketcher.lookup(currentMethod, task.meta().getDriverIndex(), task.meta().getDeviceIndex());
-            final OCLCompilationResult compResult = new OCLCompilationResult(task.getId(), currentMethod.getName(), taskMeta, backend);
-=======
         while (!workList.isEmpty()) {
             final ResolvedJavaMethod currentMethod = workList.pop();
-            Sketch currentSketch = TornadoSketcher.lookup(currentMethod);
-
->>>>>>> a7ddd6d6
+            Sketch currentSketch = TornadoSketcher.lookup(currentMethod, task.meta().getDriverIndex(), task.meta().getDeviceIndex());
             final StructuredGraph graph = (StructuredGraph) currentSketch.getGraph().getMutableCopy(null);
 
             final OCLCompilationResult compResult = new OCLCompilationResult(task.getId(), currentMethod.getName(), taskMeta, backend);
