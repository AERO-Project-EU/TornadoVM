--- conflicted
+++ resolved
@@ -184,19 +184,11 @@
         return deviceHeapPointer;
     }
 
-<<<<<<< HEAD
-    public long toConstantAddress() {
-        return constantPointer;
-    }
-
-    public long toPrivateAddress() {
-=======
     long toConstantAddress() {
         return constantPointer;
     }
 
     long toPrivateAddress() {
->>>>>>> b5293139
         return privatePointer;
     }
 
