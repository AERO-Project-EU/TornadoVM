--- conflicted
+++ resolved
@@ -207,16 +207,12 @@
         return getDeviceContext().getMemoryManager().createCallStack(numArgs);
     }
 
-<<<<<<< HEAD
-    private boolean isOpenCLPreLoadBinary(OCLDeviceContextInterface deviceContext, String deviceInfo) {
-=======
     @Override
     public DeviceBuffer createBuffer(int[] arr) {
         return getDeviceContext().getMemoryManager().createDeviceBuffer(arr);
     }
 
-    private boolean isOpenCLPreLoadBinary(OCLDeviceContext deviceContext, String deviceInfo) {
->>>>>>> 517d82c0
+    private boolean isOpenCLPreLoadBinary(OCLDeviceContextInterface deviceContext, String deviceInfo) {
         OCLCodeCache installedCode = deviceContext.getCodeCache();
         return installedCode.isLoadBinaryOptionEnabled() && (installedCode.getOpenCLBinary(deviceInfo) != null);
     }
@@ -466,12 +462,7 @@
     }
 
     private void reserveMemory(Object object, long batchSize, TornadoDeviceObjectState state) {
-<<<<<<< HEAD
-
         final ObjectBuffer buffer = createDeviceBuffer(object.getClass(), object, (OCLDeviceContext) getDeviceContext(), batchSize);
-=======
-        final ObjectBuffer buffer = createDeviceBuffer(object.getClass(), object, getDeviceContext(), batchSize);
->>>>>>> 517d82c0
         buffer.allocate(object, batchSize);
         state.setBuffer(buffer);
 
