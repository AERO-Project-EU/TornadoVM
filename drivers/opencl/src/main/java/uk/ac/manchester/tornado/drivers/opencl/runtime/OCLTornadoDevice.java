--- conflicted
+++ resolved
@@ -163,11 +163,7 @@
 
     @Override
     public void reset() {
-<<<<<<< HEAD
-        // getDeviceContext().reset();
-=======
         device.getDeviceContext().reset();
->>>>>>> c6b0f575
     }
 
     @Override
