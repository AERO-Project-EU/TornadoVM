--- conflicted
+++ resolved
@@ -38,10 +38,6 @@
  */
 package uk.ac.manchester.tornado.api.collections.types;
 
-<<<<<<< HEAD
-=======
-import static java.nio.FloatBuffer.wrap;
->>>>>>> bd620859
 import static uk.ac.manchester.tornado.api.collections.types.Float2.add;
 import static uk.ac.manchester.tornado.api.collections.types.Float2.loadFromArray;
 
@@ -56,12 +52,8 @@
     /**
      * backing array.
      */
-<<<<<<< HEAD
     protected final FloatArray storage;
 
-=======
-    protected final float[] storage;
->>>>>>> bd620859
     /**
      * number of elements in the storage.
      */
@@ -142,13 +134,9 @@
     }
 
     public void fill(float value) {
-<<<<<<< HEAD
         for (int i = 0; i < storage.getSize(); i++) {
             storage.set(i, value);
         }
-=======
-        Arrays.fill(storage, value);
->>>>>>> bd620859
     }
 
     /**
