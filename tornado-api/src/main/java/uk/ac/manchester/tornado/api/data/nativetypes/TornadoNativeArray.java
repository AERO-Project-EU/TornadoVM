/*
 * This file is part of Tornado: A heterogeneous programming framework:
 * https://github.com/beehive-lab/tornadovm
 *
 * Copyright (c) 2023, APT Group, Department of Computer Science,
 * The University of Manchester. All rights reserved.
 * DO NOT ALTER OR REMOVE COPYRIGHT NOTICES OR THIS FILE HEADER.
 *
 * GNU Classpath is free software; you can redistribute it and/or modify
 * it under the terms of the GNU General Public License as published by
 * the Free Software Foundation; either version 2, or (at your option)
 * any later version.
 *
 * GNU Classpath is distributed in the hope that it will be useful, but
 * WITHOUT ANY WARRANTY; without even the implied warranty of
 * MERCHANTABILITY or FITNESS FOR A PARTICULAR PURPOSE. See the GNU
 * General Public License for more details.
 *
 * You should have received a copy of the GNU General Public License
 * along with GNU Classpath; see the file COPYING. If not, write to the
 * Free Software Foundation, Inc., 51 Franklin Street, Fifth Floor, Boston, MA
 * 02110-1301 USA.
 *
 * Linking this library statically or dynamically with other modules is
 * making a combined work based on this library. Thus, the terms and
 * conditions of the GNU General Public License cover the whole
 * combination.
 *
 * As a special exception, the copyright holders of this library give you
 * permission to link this library with independent modules to produce an
 * executable, regardless of the license terms of these independent
 * modules, and to copy and distribute the resulting executable under
 * terms of your choice, provided that you also meet, for each linked
 * independent module, the terms and conditions of the license of that
 * module. An independent module is a module which is not derived from
 * or based on this library. If you modify this library, you may extend
 * this exception to your version of the library, but you are not
 * obligated to do so. If you do not wish to do so, delete this
 * exception statement from your version.
 *
 */
package uk.ac.manchester.tornado.api.data.nativetypes;

import java.lang.foreign.MemorySegment;

public abstract class TornadoNativeArray {
    public static final long ARRAY_HEADER = Long.parseLong(System.getProperty("tornado.panama.objectHeader", "24"));

    public abstract int getSize();

    public abstract MemorySegment getSegment();

    public abstract long getNumBytesOfSegment();

<<<<<<< HEAD
=======
    public abstract long getNumBytesWithoutHeader();

>>>>>>> 8b654334
    protected abstract void clear();

}<|MERGE_RESOLUTION|>--- conflicted
+++ resolved
@@ -52,11 +52,8 @@
 
     public abstract long getNumBytesOfSegment();
 
-<<<<<<< HEAD
-=======
     public abstract long getNumBytesWithoutHeader();
 
->>>>>>> 8b654334
     protected abstract void clear();
 
 }