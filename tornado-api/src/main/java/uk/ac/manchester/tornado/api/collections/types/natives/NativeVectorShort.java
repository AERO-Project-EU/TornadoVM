--- conflicted
+++ resolved
@@ -96,12 +96,9 @@
     public long getNumBytesWithoutHeader() {
         return segmentByteSize;
     }
-<<<<<<< HEAD
-=======
 
     @Override
     protected void clear() {
         init((short) 0);
     }
->>>>>>> 8b654334
 }