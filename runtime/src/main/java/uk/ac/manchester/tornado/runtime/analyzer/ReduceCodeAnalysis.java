/*
 * This file is part of Tornado: A heterogeneous programming framework:
 * https://github.com/beehive-lab/tornadovm
 *
 * Copyright (c) 2013-2020, APT Group, Department of Computer Science,
 * School of Engineering, The University of Manchester. All rights reserved.
 * Copyright (c) 2019, APT Group, School of Computer Science,
 * The University of Manchester. All rights reserved.
 * DO NOT ALTER OR REMOVE COPYRIGHT NOTICES OR THIS FILE HEADER.
 *
 * This code is free software; you can redistribute it and/or modify it
 * under the terms of the GNU General Public License version 2 only, as
 * published by the Free Software Foundation.
 *
 * This code is distributed in the hope that it will be useful, but WITHOUT
 * ANY WARRANTY; without even the implied warranty of MERCHANTABILITY or
 * FITNESS FOR A PARTICULAR PURPOSE.  See the GNU General Public License
 * version 2 for more details (a copy is included in the LICENSE file that
 * accompanied this code).
 *
 * You should have received a copy of the GNU General Public License version
 * 2 along with this work; if not, write to the Free Software Foundation,
 * Inc., 51 Franklin St, Fifth Floor, Boston, MA 02110-1301 USA.
 *
 */
package uk.ac.manchester.tornado.runtime.analyzer;

import java.lang.annotation.Annotation;
import java.lang.reflect.Array;
import java.util.ArrayList;
import java.util.HashMap;
import java.util.Objects;

import org.graalvm.compiler.graph.CachedGraph;
import org.graalvm.compiler.graph.Node;
import org.graalvm.compiler.graph.iterators.NodeIterable;
import org.graalvm.compiler.nodes.ConstantNode;
import org.graalvm.compiler.nodes.EndNode;
import org.graalvm.compiler.nodes.FixedNode;
import org.graalvm.compiler.nodes.IfNode;
import org.graalvm.compiler.nodes.InvokeNode;
import org.graalvm.compiler.nodes.LogicNode;
import org.graalvm.compiler.nodes.LoopBeginNode;
import org.graalvm.compiler.nodes.MergeNode;
import org.graalvm.compiler.nodes.ParameterNode;
import org.graalvm.compiler.nodes.PhiNode;
import org.graalvm.compiler.nodes.StartNode;
import org.graalvm.compiler.nodes.StructuredGraph;
import org.graalvm.compiler.nodes.ValueNode;
import org.graalvm.compiler.nodes.calc.AddNode;
import org.graalvm.compiler.nodes.calc.BinaryArithmeticNode;
import org.graalvm.compiler.nodes.calc.BinaryNode;
import org.graalvm.compiler.nodes.calc.IntegerLessThanNode;
import org.graalvm.compiler.nodes.calc.MulNode;
import org.graalvm.compiler.nodes.java.ArrayLengthNode;
import org.graalvm.compiler.nodes.java.StoreIndexedNode;

import uk.ac.manchester.tornado.api.annotations.Reduce;
import uk.ac.manchester.tornado.api.common.TaskPackage;
import uk.ac.manchester.tornado.api.exceptions.TornadoRuntimeException;
import uk.ac.manchester.tornado.api.type.annotations.Constant;
import uk.ac.manchester.tornado.runtime.graal.nodes.OCLReduceAddNode;
import uk.ac.manchester.tornado.runtime.graal.nodes.StoreAtomicIndexedNode;

/**
 * Code analysis class for reductions in TornadoVM
 */
public class ReduceCodeAnalysis {

    // @formatter:off
    public enum REDUCE_OPERATION {
        ADD,
        MUL,
        MIN,
        MAX
    }
    // @formatter:on

    private static boolean checkIfVarIsInLoop(StoreIndexedNode store) {
        Node node = store.predecessor();
        boolean hasPred = true;
        while (hasPred) {
            if (node instanceof LoopBeginNode) {
                return true;
            } else if (node instanceof StartNode) {
                hasPred = false;
            } else if (node instanceof MergeNode) {
                MergeNode merge = (MergeNode) node;
                EndNode endNode = merge.forwardEndAt(0);
                node = endNode.predecessor();
            } else {
                node = node.predecessor();
            }
        }
        return false;
    }

    public static ArrayList<REDUCE_OPERATION> getReduceOperation(ArrayList<ValueNode> reduceOperation) {
        // Match VALUE_NODE with OPERATION
        ArrayList<REDUCE_OPERATION> operations = new ArrayList<>();
        for (ValueNode operation : reduceOperation) {
            if (operation instanceof OCLReduceAddNode) {
                operations.add(REDUCE_OPERATION.ADD);
            } else if (operation instanceof AddNode) {
                operations.add(REDUCE_OPERATION.ADD);
            } else if (operation instanceof MulNode) {
                operations.add(REDUCE_OPERATION.MUL);
            } else if (operation instanceof InvokeNode) {
                InvokeNode invoke = (InvokeNode) operation;
                if (invoke.callTarget().targetName().equals("Math.max")) {
                    operations.add(REDUCE_OPERATION.MAX);
                } else if (invoke.callTarget().targetName().equals("Math.min")) {
                    operations.add(REDUCE_OPERATION.MIN);
                } else {
                    throw new TornadoRuntimeException("[ERROR] Automatic reduce operation not supported yet: " + operation);
                }
            } else {
                throw new TornadoRuntimeException("[ERROR] Automatic reduce operation not supported yet: " + operation);
            }
        }
        return operations;
    }

    private static boolean shouldSkip(int index, StructuredGraph graph) {
        return graph.method().isStatic() && index >= getNumberOfParameterNodes(graph);
    }

    public static ArrayList<REDUCE_OPERATION> getReduceOperation(StructuredGraph graph, ArrayList<Integer> reduceIndices) {
        ArrayList<ValueNode> reduceOperation = new ArrayList<>();
        for (Integer paramIndex : reduceIndices) {

            if (!graph.method().isStatic()) {
                paramIndex++;
            }

            if (shouldSkip(paramIndex, graph)) {
                continue;
            }

            ParameterNode parameterNode = graph.getParameter(paramIndex);
            NodeIterable<Node> usages = parameterNode.usages();
            // Get Input-Range for the reduction loop
            for (Node node : usages) {
                if (node instanceof StoreIndexedNode) {
                    StoreIndexedNode store = (StoreIndexedNode) node;
                    if (!checkIfVarIsInLoop(store)) {
                        continue;
                    }
                    if (store.value() instanceof BinaryNode || store.value() instanceof BinaryArithmeticNode) {
                        ValueNode value = store.value();
                        reduceOperation.add(value);
                    } else if (store.value() instanceof InvokeNode) {
                        InvokeNode invoke = (InvokeNode) store.value();
                        if (invoke.callTarget().targetName().startsWith("Math")) {
                            reduceOperation.add(invoke);
                        }
                    }
                }
            }
        }
        return getReduceOperation(reduceOperation);
    }

    public static ArrayList<REDUCE_OPERATION> getReduceOperatorFromSketch(CachedGraph<?> graph, ArrayList<Integer> reduceIndices) {
        ArrayList<ValueNode> reduceOperation = new ArrayList<>();
        final StructuredGraph sg = (StructuredGraph) graph.getMutableCopy(null);

        for (Integer paramIndex : reduceIndices) {

            if (!sg.method().isStatic()) {
                paramIndex++;
            }

            ParameterNode parameterNode = sg.getParameter(paramIndex);
            NodeIterable<Node> usages = parameterNode.usages();
            // Get Input-Range for the reduction loop
            for (Node node : usages) {
                if (node instanceof StoreAtomicIndexedNode) {
                    StoreAtomicIndexedNode store = (StoreAtomicIndexedNode) node;

                    if (store.value() instanceof BinaryNode || store.value() instanceof BinaryArithmeticNode) {
                        ValueNode value = store.value();
                        reduceOperation.add(value);
                    } else if (store.value() instanceof InvokeNode) {
                        InvokeNode invoke = (InvokeNode) store.value();
                        if (invoke.callTarget().targetName().startsWith("Math")) {
                            reduceOperation.add(invoke);
                        }
                    }
                }
            }
        }

        return getReduceOperation(reduceOperation);
    }

    private static ArrayLengthNode inspectArrayLengthNode(Node aux) {
        ArrayLengthNode arrayLengthNode = null;
        aux = aux.successors().first();
        if (aux instanceof IfNode) {
            IfNode ifNode = (IfNode) aux;
            LogicNode condition = ifNode.condition();
            if (condition instanceof IntegerLessThanNode) {
                IntegerLessThanNode iln = (IntegerLessThanNode) condition;
                if (iln.getX() instanceof ArrayLengthNode) {
                    arrayLengthNode = (ArrayLengthNode) iln.getX();
                } else if (iln.getY() instanceof ArrayLengthNode) {
                    arrayLengthNode = (ArrayLengthNode) iln.getY();
                }
            }
        }
        return arrayLengthNode;
    }

<<<<<<< HEAD
    private static int getNumberOfParameterNodes(StructuredGraph graph) {
        return graph.getNodes().filter(ParameterNode.class).count();
=======
    private static ValueNode inspectConstantNode(Node aux) {
        ConstantNode constantNode = null;
        aux = aux.successors().first();
        if (aux instanceof IfNode) {
            IfNode ifNode = (IfNode) aux;
            LogicNode condition = ifNode.condition();
            if (condition instanceof IntegerLessThanNode) {
                IntegerLessThanNode iln = (IntegerLessThanNode) condition;
                if (iln.getX() instanceof ConstantNode) {
                    constantNode = (ConstantNode) iln.getX();
                } else if (iln.getY() instanceof ConstantNode) {
                    constantNode = (ConstantNode) iln.getY();
                }
            }
        }
        return constantNode;
>>>>>>> 925d4199
    }

    /**
     * A method can apply multiple reduction variables. We return a list of all its
     * loop bounds.
     *
     * @param graph
     *            Graal-IR graph to be analyzed
     * @param reduceIndexes
     *            List of reduce indexes within the method parameter list
     * @return ArrayList<ValueNode>
     */
    private static ArrayList<ValueNode> findLoopUpperBoundNode(StructuredGraph graph, ArrayList<Integer> reduceIndexes) {
        ArrayList<ValueNode> loopBound = new ArrayList<>();
        for (Integer paramIndex : reduceIndexes) {

            if (!graph.method().isStatic()) {
                paramIndex++;
            }

            if (shouldSkip(paramIndex, graph)) {
                continue;
            }

            ParameterNode parameterNode = graph.getParameter(paramIndex);
            NodeIterable<Node> usages = parameterNode.usages();

            // Get Input-Range for the reduction loop
            for (Node node : usages) {
                if (node instanceof StoreIndexedNode) {
                    Node aux = node;
                    LoopBeginNode loopBegin = null;
                    ValueNode loopBoundNode = null;

                    while (!(aux instanceof LoopBeginNode)) {
                        // Move reference to predecessor (bottom-up traversal)
                        if (aux instanceof MergeNode) {
                            MergeNode mergeNode = (MergeNode) aux;
                            aux = mergeNode.forwardEndAt(0);
                        } else {
                            aux = aux.predecessor();
                        }

                        if (aux instanceof StartNode) {
                            break;
                        } else if (aux instanceof LoopBeginNode) {
                            loopBegin = (LoopBeginNode) aux;
                        } else if (aux instanceof ArrayLengthNode) {
                            loopBoundNode = (ArrayLengthNode) aux;
                        }
                    }

                    if (loopBoundNode == null) {
                        // XXX: Patch to support PE when using ArrayLength at the beginning of the
                        // method.
                        // TODO: Find a better way to PE loop bounds
                        loopBoundNode = inspectArrayLengthNode(aux);
                    }

                    // If the loopBoundNode is still null, we look for ConstantNode as a loop bound
                    // instead of ArrayLength
                    if (loopBoundNode == null) {
                        loopBoundNode = inspectConstantNode(aux);
                    }

                    if (loopBegin != null) {
                        if (loopBoundNode instanceof ArrayLengthNode) {
                            loopBound.add(((ArrayLengthNode) Objects.requireNonNull(loopBoundNode)).array());
                        } else {
                            loopBound.add(Objects.requireNonNull(loopBoundNode));
                        }
                    }
                }
            }
        }
        return loopBound;
    }

    /**
     * It obtains a list of reduce parameters for each task.
     *
     * @return {@link MetaReduceTasks}
     */
    public static MetaReduceCodeAnalysis analysisTaskSchedule(ArrayList<TaskPackage> taskPackages) {
        int taskIndex = 0;
        int inputSize = 0;

        HashMap<Integer, MetaReduceTasks> tableMetaDataReduce = new HashMap<>();

        for (TaskPackage taskMetadata : taskPackages) {

            Object taskCode = taskMetadata.getTaskParameters()[0];
            StructuredGraph graph = CodeAnalysis.buildHighLevelGraalGraph(taskCode);

            assert graph != null;
            Annotation[][] annotations = graph.method().getParameterAnnotations();
            ArrayList<Integer> reduceIndices = new ArrayList<>();

            for (int paramIndex = 0; paramIndex < annotations.length; paramIndex++) {
                for (Annotation annotation : annotations[paramIndex]) {
                    if (annotation instanceof Reduce) {
                        reduceIndices.add(paramIndex);
                    }
                }
            }

            if (reduceIndices.isEmpty()) {
                taskIndex++;
                continue;
            }

            // Perform PE to obtain the value of the upper-bound loop
            ArrayList<ValueNode> loopBound = findLoopUpperBoundNode(graph, reduceIndices);
            for (int i = 0; i < graph.method().getParameters().length; i++) {
                for (ValueNode valueNode : loopBound) {
                    int position = !graph.method().isStatic() ? i + 1 : i;
                    if (valueNode.equals(graph.getParameter(position))) {
                        Object object = taskPackages.get(taskIndex).getTaskParameters()[i + 1];
                        inputSize = Array.getLength(object);
                    } else if (valueNode instanceof ConstantNode) {
                        ConstantNode constant = (ConstantNode) valueNode;
                        inputSize = Integer.parseInt(constant.getValue().toValueString());
                    }
                }
            }

            MetaReduceTasks reduceTasks = new MetaReduceTasks(taskIndex, graph, reduceIndices, inputSize);
            tableMetaDataReduce.put(taskIndex, reduceTasks);
            taskIndex++;
        }

        return (tableMetaDataReduce.isEmpty() ? null : new MetaReduceCodeAnalysis(tableMetaDataReduce));
    }

    /**
     * It performs a loop-range substitution for the lower part of the reduction.
     *
     * @param graph
     *            Input Graal {@link StructuredGraph}
     * @param lowValue
     *            Low value to include in the compile-graph
     */
    public static void performLoopBoundNodeSubstitution(StructuredGraph graph, long lowValue) {
        for (Node n : graph.getNodes()) {
            if (n instanceof LoopBeginNode) {
                LoopBeginNode beginNode = (LoopBeginNode) n;
                FixedNode node = beginNode.next();
                while (!(node instanceof IfNode)) {
                    node = (FixedNode) node.successors().first();
                }

                IfNode ifNode = (IfNode) node;
                LogicNode condition = ifNode.condition();
                if (condition instanceof IntegerLessThanNode) {
                    IntegerLessThanNode integer = (IntegerLessThanNode) condition;
                    ValueNode x = integer.getX();
                    final ConstantNode low = graph.addOrUnique(ConstantNode.forLong(lowValue));
                    if (x instanceof PhiNode) {
                        // Node substitution
                        PhiNode phi = (PhiNode) x;
                        if (phi.valueAt(0) instanceof ConstantNode) {
                            phi.setValueAt(0, low);
                        }
                    }
                }
            }
        }
    }
}<|MERGE_RESOLUTION|>--- conflicted
+++ resolved
@@ -212,10 +212,6 @@
         return arrayLengthNode;
     }
 
-<<<<<<< HEAD
-    private static int getNumberOfParameterNodes(StructuredGraph graph) {
-        return graph.getNodes().filter(ParameterNode.class).count();
-=======
     private static ValueNode inspectConstantNode(Node aux) {
         ConstantNode constantNode = null;
         aux = aux.successors().first();
@@ -232,7 +228,10 @@
             }
         }
         return constantNode;
->>>>>>> 925d4199
+    }
+
+    private static int getNumberOfParameterNodes(StructuredGraph graph) {
+        return graph.getNodes().filter(ParameterNode.class).count();
     }
 
     /**
