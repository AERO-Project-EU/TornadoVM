--- conflicted
+++ resolved
@@ -161,24 +161,15 @@
     private TornadoAcceleratorDriver[] loadDrivers() {
         ServiceLoader<TornadoDriverProvider> loader = ServiceLoader.load(TornadoDriverProvider.class);
         List<TornadoDriverProvider> providerList = StreamSupport.stream(loader.spliterator(), false).sorted().collect(Collectors.toList());
-<<<<<<< HEAD
-        tornadoVMDrivers = new TornadoAcceleratorDriver[TornadoDrivers.values().length];
-=======
-        TornadoAcceleratorDriver[] drivers = new TornadoAcceleratorDriver[TornadoDrivers.values().length];
->>>>>>> c6b0f575
+        TornadoAcceleratorDriver[] tornadoVMDrivers = new TornadoAcceleratorDriver[TornadoDrivers.values().length];
         int index = 0;
         for (TornadoDriverProvider provider : providerList) {
             System.out.println("Loading DRIVER: " + provider);
             boolean isRMI = provider.getName().equalsIgnoreCase("RMI Driver");
             if ((!isRMI) || (isRMI && SHOULD_LOAD_RMI)) {
-<<<<<<< HEAD
-                tornadoVMDrivers[index] = provider.createDriver(options, vmRuntime, vmConfig);
-                if (tornadoVMDrivers[index] != null) {
-=======
                 TornadoAcceleratorDriver driver = provider.createDriver(options, vmRuntime, vmConfig);
                 if (driver != null) {
-                    drivers[index] = driver;
->>>>>>> c6b0f575
+                    tornadoVMDrivers[index] = driver;
                     index++;
                 }
             }
@@ -201,13 +192,8 @@
 
     @Override
     public <D extends TornadoDriver> int getDriverIndex(Class<D> driverClass) {
-<<<<<<< HEAD
         for (int driverIndex = 0; driverIndex < tornadoVMDrivers.length; driverIndex++) {
-            if (tornadoVMDrivers[driverIndex].getClass() == driverClass) {
-=======
-        for (int driverIndex = 0; driverIndex < drivers.length; driverIndex++) {
-            if (drivers[driverIndex] != null && drivers[driverIndex].getClass() == driverClass) {
->>>>>>> c6b0f575
+            if (tornadoVMDrivers[driverIndex] != null && tornadoVMDrivers[driverIndex].getClass() == driverClass) {
                 return driverIndex;
             }
         }
