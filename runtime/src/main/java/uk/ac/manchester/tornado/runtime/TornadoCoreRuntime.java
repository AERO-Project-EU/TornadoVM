--- conflicted
+++ resolved
@@ -145,13 +145,9 @@
         }
         vmRuntime = (HotSpotJVMCIRuntime) JVMCI.getRuntime();
         vmBackend = vmRuntime.getHostJVMCIBackend();
-<<<<<<< HEAD
-        vmConfig = new TornadoVMConfig(vmRuntime.getConfigStore());
+        vmConfig = new TornadoVMConfig(vmRuntime.getConfigStore(), vmBackend.getMetaAccess());
         tornadoVMDrivers = loadDrivers();
-=======
-        vmConfig = new TornadoVMConfig(vmRuntime.getConfigStore(), vmBackend.getMetaAccess());
-        drivers = loadDrivers();
->>>>>>> 093aeb80
+
     }
 
     public void clearObjectState() {
