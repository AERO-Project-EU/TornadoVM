--- conflicted
+++ resolved
@@ -266,15 +266,6 @@
             allEvents = device.ensurePresent(object, objectState, waitList, sizeBatch, offset);
         }
 
-        resetEventIndexes(eventList);
-
-<<<<<<< HEAD
-                final TornadoAcceleratorDevice device = contexts.get(contextIndex);
-                final Object object = objects.get(objectIndex);
-                if (object instanceof TornadoVMContext) {
-                    continue;
-                }
-=======
         if (TornadoOptions.isProfilerEnabled() && allEvents != null) {
             for (Integer e : allEvents) {
                 Event event = device.resolveEvent(e);
@@ -283,7 +274,6 @@
                 copyInTimer += event.getExecutionTime();
                 timeProfiler.setTimer(ProfilerType.COPY_IN_TIME, copyInTimer);
                 timeProfiler.addValueToMetric(ProfilerType.TASK_COPY_IN_SIZE_BYTES, tasks.get(contextIndex).getId(), objectState.getBuffer().size());
->>>>>>> a3c5e4b2
 
                 long dispatchValue = timeProfiler.getTimer(ProfilerType.DISPATCH_TIME);
                 dispatchValue += event.getDriverDispatchTime();
@@ -604,35 +594,9 @@
             TornadoInternalError.shouldNotReachHere("unimplemented multi-context barrier");
         }
 
-<<<<<<< HEAD
-                    if (argType == TornadoVMBytecodes.CONSTANT_ARGUMENT.value()) {
-                        stack.push(constants.get(argIndex));
-                    } else if (argType == TornadoVMBytecodes.REFERENCE_ARGUMENT.value()) {
-                        Object o = objects.get(argIndex);
-                        if (o instanceof TornadoVMContext) {
-                            continue;
-                        }
-
-                        final GlobalObjectState globalState = resolveGlobalObjectState(argIndex);
-                        final DeviceObjectState objectState = globalState.getDeviceState(contexts.get(contextIndex));
-
-                        TornadoInternalError.guarantee(objectState.isValid(), MESSAGE_ERROR, objects.get(argIndex), objectState);
-
-                        stack.push(objects.get(argIndex), objectState);
-                        if (accesses[i] == Access.WRITE || accesses[i] == Access.READ_WRITE) {
-                            globalState.setOwner(device);
-                            objectState.setContents(true);
-                            objectState.setModified(true);
-                        }
-                    } else {
-                        TornadoInternalError.shouldNotReachHere();
-                    }
-                }
-=======
         resetEventIndexes(eventList);
         return lastEvent;
     }
->>>>>>> a3c5e4b2
 
     private void throwError(byte op) {
         if (graphContext.meta().isDebug()) {
