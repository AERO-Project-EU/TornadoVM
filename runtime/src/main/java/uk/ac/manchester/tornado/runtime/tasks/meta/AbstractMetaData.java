/*
<<<<<<< HEAD
 * This file is part of Tornado: A heterogeneous programming framework:
 * https://github.com/beehive-lab/tornado
=======
 * This file is part of Tornado: A heterogeneous programming framework: 
 * https://github.com/beehive-lab/tornadovm
>>>>>>> 16c72e2b
 *
 * Copyright (c) 2013-2019, APT Group, School of Computer Science,
 * The University of Manchester. All rights reserved.
 * DO NOT ALTER OR REMOVE COPYRIGHT NOTICES OR THIS FILE HEADER.
 *
 * This code is free software; you can redistribute it and/or modify it
 * under the terms of the GNU General Public License version 2 only, as
 * published by the Free Software Foundation.
 *
 * This code is distributed in the hope that it will be useful, but WITHOUT
 * ANY WARRANTY; without even the implied warranty of MERCHANTABILITY or
 * FITNESS FOR A PARTICULAR PURPOSE.  See the GNU General Public License
 * version 2 for more details (a copy is included in the LICENSE file that
 * accompanied this code).
 *
 * You should have received a copy of the GNU General Public License version
 * 2 along with this work; if not, write to the Free Software Foundation,
 * Inc., 51 Franklin St, Fifth Floor, Boston, MA 02110-1301 USA.
 *
 * Authors: James Clarkson
 *
 */
package uk.ac.manchester.tornado.runtime.tasks.meta;

import static java.lang.Boolean.parseBoolean;
import static java.lang.Integer.parseInt;
import static uk.ac.manchester.tornado.runtime.tasks.meta.MetaDataUtils.resolveDevice;

import java.util.Arrays;
import java.util.HashSet;
import java.util.List;

import uk.ac.manchester.tornado.api.common.TornadoDevice;
import uk.ac.manchester.tornado.api.common.TornadoEvents;
import uk.ac.manchester.tornado.api.mm.TaskMetaDataInterface;
import uk.ac.manchester.tornado.api.profiler.TornadoProfiler;
import uk.ac.manchester.tornado.runtime.TornadoAcceleratorDriver;
import uk.ac.manchester.tornado.runtime.TornadoCoreRuntime;
import uk.ac.manchester.tornado.runtime.common.Tornado;
import uk.ac.manchester.tornado.runtime.common.TornadoAcceleratorDevice;

public abstract class AbstractMetaData implements TaskMetaDataInterface {

    private String id;
    private TornadoAcceleratorDevice device;
    private boolean shouldRecompile;
    private final boolean isDeviceDefined;
    private int driverIndex;
    private int deviceIndex;
    private boolean deviceManuallySet;
    private long numThreads;
    private final HashSet<String> compileCLOptions = new HashSet<>(Arrays.asList("-cl-single-precision-constant", "-cl-denorms-are-zero", "-cl-opt-disable", "-cl-strict-aliasing", "-cl-mad-enable",
            "-cl-no-signed-zeros", "-cl-unsafe-math-optimizations", "-cl-finite-math-only", "-cl-fast-relaxed-math", "-w"));
    private TornadoProfiler profiler;

    private static final int DEFAULT_DRIVER_INDEX = 0;
    private static final int DEFAULT_DEVICE_INDEX = 0;

    private static String getProperty(String key) {
        return System.getProperty(key);
    }

    public TornadoAcceleratorDevice getDevice() {
        if (device == null) {
            device = resolveDevice(Tornado.getProperty(id + ".device", driverIndex + ":" + deviceIndex));
        }
        return device;
    }

    private int getDeviceIndex(int driverIndex, TornadoDevice device) {
        TornadoAcceleratorDriver driver = TornadoCoreRuntime.getTornadoRuntime().getDriver(driverIndex);
        int devs = driver.getDeviceCount();
        int index = 0;
        for (int i = 0; i < devs; i++) {
            if (driver.getDevice(i).getPlatformName().equals(device.getPlatformName()) && (driver.getDevice(i).getDeviceName().equals(device.getDeviceName()))) {
                index = i;
                break;
            }
        }
        return index;
    }

    boolean isDeviceManuallySet() {
        return deviceManuallySet;
    }

    /**
     * Set a device in the default driver in Tornado.
     *
     * @param device
     */
    public void setDevice(TornadoDevice device) {
        this.driverIndex = DEFAULT_DRIVER_INDEX;
        this.deviceIndex = getDeviceIndex(DEFAULT_DRIVER_INDEX, device);
        if (device instanceof TornadoAcceleratorDevice) {
            this.device = (TornadoAcceleratorDevice) device;
        }
        deviceManuallySet = true;
    }

    /**
     * Set a device from a specific Tornado driver.
     *
     * @param driverIndex
     * @param device
     */
    public void setDriverDevice(int driverIndex, TornadoAcceleratorDevice device) {
        this.driverIndex = deviceIndex;
        this.deviceIndex = getDeviceIndex(driverIndex, device);
        this.device = device;
    }

    public int getDriverIndex() {
        return driverIndex;
    }

    public int getDeviceIndex() {
        return deviceIndex;
    }

    public String getCpuConfig() {
        return cpuConfig;
    }

    public String getId() {
        return id;
    }

    public boolean isDebug() {
        return debug;
    }

    public boolean shouldDumpEvents() {
        return dumpEvents;
    }

    public boolean shouldDumpProfiles() {
        return dumpProfiles;
    }

    public boolean shouldDumpSchedule() {
        return dumpTaskSchedule;
    }

    public boolean shouldDebugKernelArgs() {
        return debugKernelArgs;
    }

    public boolean shouldPrintCompileTimes() {
        return printCompileTimes;
    }

    public boolean shouldPrintKernelExecutionTime() {
        return printKernelExecutionTime;
    }

    public boolean shouldRecompile() {
        return shouldRecompile;
    }

    public void setRecompiled() {
        shouldRecompile = false;
    }

    public String getCompilerFlags() {
        return composeBuiltOptions(openclCompilerOptions);
    }

    public int getOpenCLGpuBlockX() {
        return openclGpuBlockX;
    }

    public int getOpenCLGpuBlock2DX() {
        return openclGpuBlock2DX;
    }

    public int getOpenCLGpuBlock2DY() {
        return openclGpuBlock2DY;
    }

    public boolean shouldUseOpenclRelativeAddresses() {
        return openclUseRelativeAddresses;
    }

    public boolean enableOpenclBifs() {
        return openclEnableBifs;
    }

    public boolean shouldUseDefaultOpenCLScheduling() {
        return openclUseScheduling;
    }

    public boolean shouldUseOpenclWaitActive() {
        return openclWaitActive;
    }

    public boolean shouldUseVmWaitEvent() {
        return vmWaitEvent;
    }

    public boolean enableExceptions() {
        return enableExceptions;
    }

    public boolean enableProfiling() {
        return enableProfiling;
    }

    public boolean enableOooExecution() {
        return enableOooExecution;
    }

    public boolean shouldUseOpenclBlockingApiCalls() {
        return openclUseBlockingApiCalls;
    }

    public boolean enableParallelization() {
        return enableParallelization;
    }

    public boolean enableVectors() {
        return enableVectors;
    }

    public boolean enableMemChecks() {
        return enableMemChecks;
    }

    public boolean enableThreadCoarsener() {
        return useThreadCoarsener;
    }

    public boolean enableAutoParallelisation() {
        return enableAutoParallelisation;
    }

    public boolean shouldUseVMDeps() {
        return vmUseDeps;
    }

    /*
     * Forces the executing kernel to output its arguments before execution
     */
    private final boolean debug;
    private final boolean dumpEvents;
    private final boolean dumpProfiles;
    private final boolean debugKernelArgs;
    private final boolean printCompileTimes;
    private boolean printKernelExecutionTime;

    // private final boolean forceAllToGpu;
    private boolean isOpenclCompilerFlagsDefined;
    private final boolean isOpenclGpuBlockXDefined;
    private final int openclGpuBlockX;
    private final boolean isOpenclGpuBlock2DXDefined;
    private final int openclGpuBlock2DX;
    private final boolean isOpenclGpuBlock2DYDefined;
    private final int openclGpuBlock2DY;
    private final boolean openclUseRelativeAddresses;
    private final boolean openclEnableBifs;
    private String openclCompilerOptions;

    /*
     * Allows the OpenCL driver to select the size of local work groups
     */
    private final boolean openclUseScheduling;
    private final boolean openclWaitActive;
    private final boolean vmWaitEvent;
    private final boolean enableExceptions;
    private final boolean enableProfiling;
    private final boolean enableOooExecution;
    private final boolean openclUseBlockingApiCalls;
    private final boolean enableParallelization;
    private final boolean enableVectors;
    private final boolean enableMemChecks;
    private final boolean useThreadCoarsener;
    private final boolean dumpTaskSchedule;
    private final boolean vmUseDeps;
    private final boolean coarsenWithCpuConfig;
    private final boolean enableAutoParallelisation;
    private final boolean isEnableParallelizationDefined;

    private final boolean isCpuConfigDefined;
    private final String cpuConfig;

    public boolean isDeviceDefined() {
        return isDeviceDefined;
    }

    boolean isEnableParallelizationDefined() {
        return isEnableParallelizationDefined;
    }

    public boolean isOpenclCompilerFlagsDefined() {
        return isOpenclCompilerFlagsDefined;
    }

    @Override
    public void setCompilerFlags(String value) {
        openclCompilerOptions = value;
        isOpenclCompilerFlagsDefined = true;
    }

    public String composeBuiltOptions(String rawFlags) {
        rawFlags = rawFlags.replace(",", " ");

        for (String str : rawFlags.split(" ")) {
            if (!compileCLOptions.contains(str)) {
                rawFlags = " ";
            }
        }
        return rawFlags;
    }

    public boolean isOpenclGpuBlockXDefined() {
        return isOpenclGpuBlockXDefined;
    }

    public boolean isOpenclGpuBlock2DXDefined() {
        return isOpenclGpuBlock2DXDefined;
    }

    public boolean isOpenclGpuBlock2DYDefined() {
        return isOpenclGpuBlock2DYDefined;
    }

    public boolean isCpuConfigDefined() {
        return isCpuConfigDefined;
    }

    public boolean shouldCoarsenWithCpuConfig() {
        return coarsenWithCpuConfig;
    }

    @Override
    public List<TornadoEvents> getProfiles() {
        return null;
    }

    @Override
    public void setGlobalWork(long[] global) {

    }

    @Override
    public void setLocalWork(long[] local) {

    }

    @Override
    public long[] getGlobalWork() {
        return null;
    }

    @Override
    public long[] getLocalWork() {
        return null;
    }

    protected static String getDefault(String keySuffix, String id, String defaultValue) {
        if (getProperty(id + "." + keySuffix) == null) {
            return Tornado.getProperty("tornado" + "." + keySuffix, defaultValue);
        } else {
            return getProperty(id + "." + keySuffix);
        }
    }

    @Override
    public void setNumThreads(long threads) {
        this.numThreads = threads;
    }

    @Override
    public long getNumThreads() {
        return numThreads;
    }

    AbstractMetaData(String id) {
        this.id = id;
        shouldRecompile = true;

        isDeviceDefined = getProperty(id + ".device") != null;
        if (isDeviceDefined) {
            int[] a = MetaDataUtils.resolveDriverDeviceIndexes(getProperty(id + ".device"));
            driverIndex = a[0];
            deviceIndex = a[1];
        } else {
            driverIndex = DEFAULT_DRIVER_INDEX;
            deviceIndex = DEFAULT_DEVICE_INDEX;
        }

        debugKernelArgs = parseBoolean(getDefault("debug.kernelargs", id, "True"));
        printCompileTimes = parseBoolean(getDefault("debug.compiletimes", id, "False"));
        printKernelExecutionTime = parseBoolean(getProperty("tornado.debug.executionTime"));
        openclUseRelativeAddresses = parseBoolean(getDefault("opencl.userelative", id, "False"));
        openclWaitActive = parseBoolean(getDefault("opencl.wait.active", id, "False"));
        coarsenWithCpuConfig = parseBoolean(getDefault("coarsener.ascpu", id, "False"));

        /*
         * Allows the OpenCL driver to select the size of local work groups
         */
        openclUseScheduling = parseBoolean(getDefault("opencl.schedule", id, "True"));
        vmWaitEvent = parseBoolean(getDefault("vm.waitevent", id, "False"));
        enableExceptions = parseBoolean(getDefault("exceptions.enable", id, "False"));
        enableProfiling = parseBoolean(getDefault("profiling.enable", id, "False"));
        enableOooExecution = parseBoolean(getDefault("ooo-execution.enable", id, "False"));
        openclUseBlockingApiCalls = parseBoolean(getDefault("opencl.blocking", id, "False"));

        enableParallelization = parseBoolean(getDefault("parallelise", id, "True"));
        isEnableParallelizationDefined = getProperty(id + ".parallelise") != null;

        enableVectors = parseBoolean(getDefault("vectors.enable", id, "True"));
        openclEnableBifs = parseBoolean(getDefault("bifs.enable", id, "False"));
        debug = parseBoolean(getDefault("debug", id, "False"));
        enableMemChecks = parseBoolean(getDefault("memory.check", id, "False"));
        dumpEvents = parseBoolean(getDefault("events.dump", id, "True"));
        dumpProfiles = parseBoolean(getDefault("profiles.print", id, "False"));
        dumpTaskSchedule = parseBoolean(getDefault("schedule.dump", id, "False"));

        openclCompilerOptions = (getProperty("tornado.opencl.compiler.options") == null) ? "-w" : getProperty("tornado.opencl.compiler.options");
        isOpenclCompilerFlagsDefined = getProperty("tornado.opencl.compiler.options") != null;

        openclGpuBlockX = parseInt(getDefault("opencl.gpu.block.x", id, "256"));
        isOpenclGpuBlockXDefined = getProperty(id + ".opencl.gpu.block.x") != null;

        openclGpuBlock2DX = parseInt(getDefault("opencl.gpu.block2d.x", id, "4"));
        isOpenclGpuBlock2DXDefined = getProperty(id + ".opencl.gpu.block2d.x") != null;

        openclGpuBlock2DY = parseInt(getDefault("opencl.gpu.block2d.y", id, "4"));
        isOpenclGpuBlock2DYDefined = getProperty(id + ".opencl.gpu.block2d.y") != null;

        cpuConfig = getDefault("cpu.config", id, null);
        isCpuConfigDefined = getProperty(id + ".cpu.config") != null;
        useThreadCoarsener = Boolean.parseBoolean(getDefault("coarsener", id, "False"));
        enableAutoParallelisation = Boolean.parseBoolean(getDefault("parallelise.auto", id, "False"));
        vmUseDeps = Boolean.parseBoolean(getDefault("vm.deps", id, "False"));
    }

    public void attachProfiler(TornadoProfiler profiler) {
        this.profiler = profiler;
    }

    public TornadoProfiler getProfiler() {
        return this.profiler;
    }

}<|MERGE_RESOLUTION|>--- conflicted
+++ resolved
@@ -1,11 +1,6 @@
 /*
-<<<<<<< HEAD
- * This file is part of Tornado: A heterogeneous programming framework:
- * https://github.com/beehive-lab/tornado
-=======
  * This file is part of Tornado: A heterogeneous programming framework: 
  * https://github.com/beehive-lab/tornadovm
->>>>>>> 16c72e2b
  *
  * Copyright (c) 2013-2019, APT Group, School of Computer Science,
  * The University of Manchester. All rights reserved.
