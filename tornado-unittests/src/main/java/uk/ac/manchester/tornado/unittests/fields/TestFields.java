--- conflicted
+++ resolved
@@ -17,13 +17,7 @@
  */
 package uk.ac.manchester.tornado.unittests.fields;
 
-import static org.junit.Assert.assertEquals;
-
-import java.util.Random;
-import java.util.stream.IntStream;
-
 import org.junit.Test;
-
 import uk.ac.manchester.tornado.api.ImmutableTaskGraph;
 import uk.ac.manchester.tornado.api.TaskGraph;
 import uk.ac.manchester.tornado.api.TornadoExecutionPlan;
@@ -34,72 +28,22 @@
 import uk.ac.manchester.tornado.api.enums.TornadoVMBackendType;
 import uk.ac.manchester.tornado.unittests.common.TornadoTestBase;
 
+import java.util.Random;
+import java.util.stream.IntStream;
+
+import static org.junit.Assert.assertEquals;
+
 /**
  * <p>
  * How to test?
  * </p>
  * <code>
- *     tornado-test -V uk.ac.manchester.tornado.unittests.fields.TestFields
+ * tornado-test -V uk.ac.manchester.tornado.unittests.fields.TestFields
  * </code>
  */
 public class TestFields extends TornadoTestBase {
     // CHECKSTYLE:OFF
 
-<<<<<<< HEAD
-    private static class Foo {
-//        final IntArray output;
-//        final IntArray a;
-//        final IntArray b;
-        final int[] output;
-        final int[] a;
-        final int[] b;
-
-        public Foo(int elements) {
-//            output = new IntArray(elements);
-//            a = new IntArray(elements);
-//            b = new IntArray(elements);
-            output = new int[elements];
-            a = new int[elements];
-            b = new int[elements];
-        }
-
-        public void initRandom() {
-            Random r = new Random();
-            IntStream.range(0, a.length).forEach(idx -> {
-//                a.set(idx, r.nextInt(100));
-//                b.set(idx, r.nextInt(100));
-                a[idx] = r.nextInt(100);
-                b[idx] = r.nextInt(100);
-            });
-        }
-
-        public void computeInit() {
-            for (@Parallel int i = 0; i < output.length; i++) {
-                output[i] = 100;
-            }
-        }
-
-        public void computeAdd() {
-            for (@Parallel int i = 0; i < output.length; i++) {
-                output[i] = a[i] + b[i];
-            }
-        }
-    }
-
-    private static class Bar {
-        final IntArray output;
-        final int initValue;
-
-        public Bar(int elements, int initValue) {
-            output = new IntArray(elements);
-            this.initValue = initValue;
-        }
-
-        public void computeInit() {
-            for (@Parallel int i = 0; i < output.getSize(); i++) {
-                output.set(i, initValue);
-            }
-=======
     public static void setField(A a, float value) {
         a.someOtherField = value;
     }
@@ -108,10 +52,9 @@
         a.b.someField = value;
     }
 
-    public static void setNestedArray(A a, int[] indexes) {
-        for (@Parallel int i = 0; i < indexes.length; i++) {
-            a.b.someArray[i] = a.b.someArray[i] + indexes[i] + 3;
->>>>>>> 72c5f9d5
+    public static void setNestedArray(A a, IntArray indexes) {
+        for (@Parallel int i = 0; i < indexes.getSize(); i++) {
+            a.b.someArray.set(i, a.b.someArray.get(i) + indexes.get(i) + 3);
         }
     }
 
@@ -154,7 +97,7 @@
         executionResult.transferToHost(foo.output);
 
         for (int i = 0; i < N; i++) {
-          //  assertEquals(foo.a.get(i) + foo.b.get(i), foo.output.get(i));
+            //              assertEquals(foo.a.get(i) + foo.b.get(i), foo.output.get(i));
         }
     }
 
@@ -179,44 +122,6 @@
         }
     }
 
-<<<<<<< HEAD
-    private static class B {
-        final IntArray someArray;
-        double someField;
-
-        public B() {
-            this.someField = -1;
-            this.someArray = new IntArray(100);
-            someArray.init(-1);
-        }
-    }
-
-    private static class A {
-        private final B b;
-        float someOtherField;
-
-        public A(B b) {
-            this.b = b;
-            someOtherField = -1;
-        }
-    }
-
-    public static void setField(A a, float value) {
-        a.someOtherField = value;
-    }
-
-    public static void setNestedField(A a, float value) {
-        a.b.someField = value;
-    }
-
-    public static void setNestedArray(A a, IntArray indexes) {
-        for (@Parallel int i = 0; i < indexes.getSize(); i++) {
-            a.b.someArray.set(i, a.b.someArray.get(i) + indexes.get(i) + 3);
-        }
-    }
-
-=======
->>>>>>> 72c5f9d5
     @Test
     public void testSetField() {
         // The reason this is not supported for SPIR-V is that the object fields are
@@ -296,11 +201,17 @@
     }
 
     private static class Foo {
+        //        final IntArray output;
+        //        final IntArray a;
+        //        final IntArray b;
         final int[] output;
         final int[] a;
         final int[] b;
 
         Foo(int elements) {
+            //            output = new IntArray(elements);
+            //            a = new IntArray(elements);
+            //            b = new IntArray(elements);
             output = new int[elements];
             a = new int[elements];
             b = new int[elements];
@@ -309,6 +220,8 @@
         public void initRandom() {
             Random r = new Random();
             IntStream.range(0, a.length).forEach(idx -> {
+                //                a.set(idx, r.nextInt(100));
+                //                b.set(idx, r.nextInt(100));
                 a[idx] = r.nextInt(100);
                 b[idx] = r.nextInt(100);
             });
@@ -328,29 +241,29 @@
     }
 
     private static class Bar {
-        final int[] output;
+        final IntArray output;
         final int initValue;
 
         Bar(int elements, int initValue) {
-            output = new int[elements];
+            output = new IntArray(elements);
             this.initValue = initValue;
         }
 
-        void computeInit() {
-            for (@Parallel int i = 0; i < output.length; i++) {
-                output[i] = initValue;
+        public void computeInit() {
+            for (@Parallel int i = 0; i < output.getSize(); i++) {
+                output.set(i, initValue);
             }
         }
     }
 
     private static class B {
-        final int[] someArray;
+        final IntArray someArray;
         double someField;
 
         B() {
             this.someField = -1;
-            this.someArray = new int[100];
-            Arrays.fill(someArray, -1);
+            this.someArray = new IntArray(100);
+            someArray.init(-1);
         }
     }
 
@@ -364,4 +277,5 @@
         }
     }
     // CHECKSTYLE:ON
+
 }