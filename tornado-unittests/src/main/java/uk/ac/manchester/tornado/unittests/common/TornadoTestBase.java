--- conflicted
+++ resolved
@@ -113,17 +113,12 @@
         }
     }
 
-<<<<<<< HEAD
-    protected TornadoDevice getSPIRVSupportedDevice() {
-        TornadoDevice device = null;
-=======
     /**
      * It returns a TornadoDevice that supports SPIRV.
      *
      * @return {@link TornadoDevice} with SPIRV support, or null if not found.
      */
     protected TornadoDevice getSPIRVSupportedDevice() {
->>>>>>> 96ed554e
         TornadoTestBase.Tuple2<Integer, Integer> driverAndDeviceIndex = getDriverAndDeviceIndex();
 
         // Check if a specific device has been selected for testing
