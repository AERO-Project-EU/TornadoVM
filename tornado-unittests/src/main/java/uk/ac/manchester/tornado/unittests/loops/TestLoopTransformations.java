/*
 * Copyright (c) 2020, 2022, APT Group, Department of Computer Science,
 * The University of Manchester.
 *
 * Licensed under the Apache License, Version 2.0 (the "License");
 * you may not use this file except in compliance with the License.
 * You may obtain a copy of the License at
 *
 *    http://www.apache.org/licenses/LICENSE-2.0
 *
 * Unless required by applicable law or agreed to in writing, software
 * distributed under the License is distributed on an "AS IS" BASIS,
 * WITHOUT WARRANTIES OR CONDITIONS OF ANY KIND, either express or implied.
 * See the License for the specific language governing permissions and
 * limitations under the License.
 *
 */

package uk.ac.manchester.tornado.unittests.loops;

import static org.junit.Assert.assertEquals;

import java.util.Random;
import java.util.stream.IntStream;

import org.junit.Test;

import uk.ac.manchester.tornado.api.ImmutableTaskGraph;
import uk.ac.manchester.tornado.api.TaskGraph;
import uk.ac.manchester.tornado.api.TornadoDriver;
import uk.ac.manchester.tornado.api.TornadoExecutionPlan;
import uk.ac.manchester.tornado.api.annotations.Parallel;
import uk.ac.manchester.tornado.api.data.nativetypes.FloatArray;
import uk.ac.manchester.tornado.api.enums.DataTransferMode;
import uk.ac.manchester.tornado.api.runtime.TornadoRuntime;
import uk.ac.manchester.tornado.unittests.common.TornadoTestBase;

/**
 * <p>
 * How to run?
 * </p>
 * <code>
 *     tornado-test -V uk.ac.manchester.tornado.unittests.loops.TestLoopTransformations
 * </code>
 */
public class TestLoopTransformations extends TornadoTestBase {
    // CHECKSTYLE:OFF

    private static void matrixVectorMultiplication(final FloatArray A, final FloatArray B, final FloatArray C, final int size) {
        for (@Parallel int i = 0; i < size; i++) {
            float sum = 0.0f;
            for (int j = 0; j < size; j++) {
                sum += A.get((i * size) + j) * B.get(j);
            }
            C.set(i, sum);
        }
    }

    private static void matrixTranspose(final float[] A, float[] B, final int size) {
        for (@Parallel int i = 0; i < size; i++) {
            for (@Parallel int j = 0; j < size; j++) {
                B[(i * size) + j] = A[(j * size) + i];
            }
        }
    }

    @Test
    public void testPartialUnrollDefault() {
        int size = 512;

        FloatArray matrixA = new FloatArray(size * size);
        FloatArray matrixB = new FloatArray(size * size);
        FloatArray matrixC = new FloatArray(size * size);
        FloatArray resultSeq = new FloatArray(size * size);

        Random r = new Random();

        IntStream.range(0, size * size).parallel().forEach(idx -> {
            matrixA.set(idx, r.nextFloat());
        });

        IntStream.range(0, size).parallel().forEach(idx -> {
            matrixB.set(idx, r.nextFloat());
        });

        TornadoRuntime.setProperty("tornado.experimental.partial.unroll", "True");

        TaskGraph taskGraph = new TaskGraph("s0") //
                .transferToDevice(DataTransferMode.FIRST_EXECUTION, matrixA, matrixB) //
                .task("t0", TestLoopTransformations::matrixVectorMultiplication, matrixA, matrixB, matrixC, size) //
                .transferToHost(DataTransferMode.EVERY_EXECUTION, matrixC);

        ImmutableTaskGraph immutableTaskGraph = taskGraph.snapshot();
        TornadoExecutionPlan executionPlan = new TornadoExecutionPlan(immutableTaskGraph);
        executionPlan.execute();

        matrixVectorMultiplication(matrixA, matrixB, resultSeq, size);
        for (int i = 0; i < size; i++) {
            for (int j = 0; j < size; j++) {
                assertEquals(matrixC.get(i * size + j), resultSeq.get(i * size + j), 0.01f);
            }
        }
    }

    @Test
    public void testPartialUnrollNvidia32() {
        int size = 512;

        FloatArray matrixA = new FloatArray(size * size);
        FloatArray matrixB = new FloatArray(size * size);
        FloatArray matrixC = new FloatArray(size * size);
        FloatArray resultSeq = new FloatArray(size * size);

        Random r = new Random();

        IntStream.range(0, size * size).parallel().forEach(idx -> {
            matrixA.set(idx, r.nextFloat());
        });

        IntStream.range(0, size).parallel().forEach(idx -> {
            matrixB.set(idx, r.nextFloat());
        });

        TornadoRuntime.setProperty("tornado.experimental.partial.unroll", "True");

        for (int i = 0; i < TornadoRuntime.getTornadoRuntime().getDriver(0).getDeviceCount(); i++) {
            if (TornadoRuntime.getTornadoRuntime().getDriver(0).getDevice(i).getPlatformName().toLowerCase().contains("nvidia")) {
                TornadoDriver driver = TornadoRuntime.getTornadoRuntime().getDriver(0);
                driver.setDefaultDevice(i);
                TornadoRuntime.setProperty("tornado.unroll.factor", "32");
                System.setProperty("tornado.unroll.factor", "32");
            }
        }

        TaskGraph taskGraph = new TaskGraph("s0") //
                .transferToDevice(DataTransferMode.FIRST_EXECUTION, matrixA, matrixB) //
                .task("t0", TestLoopTransformations::matrixVectorMultiplication, matrixA, matrixB, matrixC, size) //
                .transferToHost(DataTransferMode.EVERY_EXECUTION, matrixC); //

        ImmutableTaskGraph immutableTaskGraph = taskGraph.snapshot();
        TornadoExecutionPlan executionPlan = new TornadoExecutionPlan(immutableTaskGraph);
        executionPlan.execute();

        matrixVectorMultiplication(matrixA, matrixB, resultSeq, size);
        for (int i = 0; i < size; i++) {
            for (int j = 0; j < size; j++) {
                assertEquals(matrixC.get(i * size + j), resultSeq.get(i * size + j), 0.01f);
            }
        }
    }

<<<<<<< HEAD
    private static void matrixTranspose(final FloatArray A, FloatArray B, final int size) {
        for (@Parallel int i = 0; i < size; i++) {
            for (@Parallel int j = 0; j < size; j++) {
                B.set((i * size) + j, A.get((j * size) + i));
            }
        }
    }

=======
>>>>>>> 72c5f9d5
    @Test
    public void testPartialUnrollParallelLoops() {
        final int N = 256;
        FloatArray matrixA = new FloatArray(N * N);
        FloatArray matrixB = new FloatArray(N * N);
        FloatArray resultSeq = new FloatArray(N * N);

        TornadoRuntime.setProperty("tornado.experimental.partial.unroll", "True");

        Random r = new Random();
        IntStream.range(0, N * N).parallel().forEach(idx -> {
            matrixA.set(idx, r.nextFloat());
            matrixB.set(idx, r.nextFloat());
        });

        TaskGraph taskGraph = new TaskGraph("s0") //
                .transferToDevice(DataTransferMode.FIRST_EXECUTION, matrixA) //
                .task("t0", TestLoopTransformations::matrixTranspose, matrixA, matrixB, N) //
                .transferToHost(DataTransferMode.EVERY_EXECUTION, matrixB); //

        ImmutableTaskGraph immutableTaskGraph = taskGraph.snapshot();
        TornadoExecutionPlan executionPlan = new TornadoExecutionPlan(immutableTaskGraph);
        executionPlan.execute();

        for (int i = 0; i < N; i++) {
            for (int j = 0; j < N; j++) {
                resultSeq.set((i * N) + j, matrixA.get((j * N) + i));
            }
        }

        for (int i = 0; i < N; i++) {
            for (int j = 0; j < N; j++) {
                assertEquals(resultSeq.get(i * N + j), matrixB.get(i * N + j), 0.1);
            }
        }
    }
    // CHECKSTYLE:ON
}<|MERGE_RESOLUTION|>--- conflicted
+++ resolved
@@ -18,13 +18,7 @@
 
 package uk.ac.manchester.tornado.unittests.loops;
 
-import static org.junit.Assert.assertEquals;
-
-import java.util.Random;
-import java.util.stream.IntStream;
-
 import org.junit.Test;
-
 import uk.ac.manchester.tornado.api.ImmutableTaskGraph;
 import uk.ac.manchester.tornado.api.TaskGraph;
 import uk.ac.manchester.tornado.api.TornadoDriver;
@@ -35,12 +29,17 @@
 import uk.ac.manchester.tornado.api.runtime.TornadoRuntime;
 import uk.ac.manchester.tornado.unittests.common.TornadoTestBase;
 
+import java.util.Random;
+import java.util.stream.IntStream;
+
+import static org.junit.Assert.assertEquals;
+
 /**
  * <p>
  * How to run?
  * </p>
  * <code>
- *     tornado-test -V uk.ac.manchester.tornado.unittests.loops.TestLoopTransformations
+ * tornado-test -V uk.ac.manchester.tornado.unittests.loops.TestLoopTransformations
  * </code>
  */
 public class TestLoopTransformations extends TornadoTestBase {
@@ -60,6 +59,14 @@
         for (@Parallel int i = 0; i < size; i++) {
             for (@Parallel int j = 0; j < size; j++) {
                 B[(i * size) + j] = A[(j * size) + i];
+            }
+        }
+    }
+
+    private static void matrixTranspose(final FloatArray A, FloatArray B, final int size) {
+        for (@Parallel int i = 0; i < size; i++) {
+            for (@Parallel int j = 0; j < size; j++) {
+                B.set((i * size) + j, A.get((j * size) + i));
             }
         }
     }
@@ -149,17 +156,6 @@
         }
     }
 
-<<<<<<< HEAD
-    private static void matrixTranspose(final FloatArray A, FloatArray B, final int size) {
-        for (@Parallel int i = 0; i < size; i++) {
-            for (@Parallel int j = 0; j < size; j++) {
-                B.set((i * size) + j, A.get((j * size) + i));
-            }
-        }
-    }
-
-=======
->>>>>>> 72c5f9d5
     @Test
     public void testPartialUnrollParallelLoops() {
         final int N = 256;
